--- conflicted
+++ resolved
@@ -1012,7 +1012,6 @@
   description_date_range_interval: Zeitraum durch Start- und Enddatum festlegen
   description_date_from: Startdatum eintragen
   description_date_to: Enddatum eintragen
-<<<<<<< HEAD
   description_select_issue: Ticket auswählen
   description_enter_number: Zahl eingeben
   description_enter_text: Text eingeben
@@ -1020,6 +1019,4 @@
   description_compare_to: Vergleiche mit Version
   description_active: Aktiv?
   description_current_position: "Sie sind hier:"
-=======
-  description_subissue: Unterticket von
->>>>>>> f348eeec
+  description_subissue: Unterticket von