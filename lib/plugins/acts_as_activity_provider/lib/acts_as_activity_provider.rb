--- conflicted
+++ resolved
@@ -70,14 +70,9 @@
             journal_class = JournalManager.journal_class(self)
 
             journal_class.with_scope(:find => scope_options) do
-<<<<<<< HEAD
               query = Journal.includes(provider_options[:find_options][:include])
                              .where(journable_type: self.to_s)
                              .joins("INNER JOIN #{journal_class.table_name} ON #{journal_class.table_name}.journal_id = journals.id")
-=======
-              query = journal_class.where(provider_options[:find_options][:conditions])
-              query = query.includes(provider_options[:find_options][:include]) if provider_options[:find_options][:include]
->>>>>>> 3f02f372
               query
             end
           end
