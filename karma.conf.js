// Karma configuration
// Generated on Sun Apr 06 2014 00:15:29 GMT+0200 (CEST)

module.exports = function(config) {
  config.set({

    // base path that will be used to resolve all patterns (eg. files, exclude)
    basePath: '',

    client: {
      mocha: {
        ui: 'bdd'
      }
    },

    // frameworks to use
    // available frameworks: https://npmjs.org/browse/keyword/karma-adapter
    frameworks: ['mocha', 'chai-sinon'],


    // list of files / patterns to load in the browser
    files: [
      "vendor/assets/components/jquery/dist/jquery.js",
      "vendor/assets/components/angular/angular.js",
      "vendor/assets/components/angular-mocks/angular-mocks.js",
      "vendor/assets/components/angular-ui-select2/src/select2.js",
      "vendor/assets/components/angular-sanitize/angular-sanitize.js",
      "vendor/assets/components/momentjs/moment.js",
      "vendor/assets/components/ng-context-menu/dist/ng-context-menu.js",

      "vendor/assets/components/openproject-ui_components/app/assets/javascripts/angular/ui-components-app.js",
      "app/assets/javascripts/angular/openproject-app.js",
      "app/assets/javascripts/angular/helpers/components/i18n.js",
      "app/assets/javascripts/angular/config/work-packages-config.js",

      "app/assets/javascripts/angular/helpers/components/custom-field-helper.js",
      'app/assets/javascripts/angular/helpers/components/path-helper.js',
      'app/assets/javascripts/angular/helpers/filters-helper.js',
      'app/assets/javascripts/angular/helpers/components/work-packages-helper.js',
      'app/assets/javascripts/angular/helpers/work-package-loading-helper.js',
      'app/assets/javascripts/angular/helpers/work-packages-table-helper.js',
      'app/assets/javascripts/angular/helpers/work-package-context-menu-helper.js',
      'app/assets/javascripts/angular/helpers/timeline-table-helper.js',
      'app/assets/javascripts/angular/helpers/function-decorators.js',
      'app/assets/javascripts/angular/helpers/url-params-helper.js',

      'app/assets/javascripts/angular/filters/work-packages-filters.js',

      "app/assets/javascripts/angular/models/filter.js",
      "app/assets/javascripts/angular/models/query.js",
      "app/assets/javascripts/angular/models/sortation.js",
      "app/assets/javascripts/angular/models/timelines/color.js",
      "app/assets/javascripts/angular/models/timelines/custom-field.js",
      "app/assets/javascripts/angular/models/timelines/timeline.js",
      "app/assets/javascripts/angular/models/timelines/color.js",
      "app/assets/javascripts/angular/models/timelines/custom-field.js",
      "app/assets/javascripts/angular/models/timelines/historical_planning_element.js",
      "app/assets/javascripts/angular/models/timelines/mixins/constants.js",
      "app/assets/javascripts/angular/models/timelines/mixins/ui.js",
      "app/assets/javascripts/angular/models/timelines/planning_element.js",
      "app/assets/javascripts/angular/models/timelines/planning_element_type.js",
      "app/assets/javascripts/angular/models/timelines/project.js",
      "app/assets/javascripts/angular/models/timelines/project_association.js",
      "app/assets/javascripts/angular/models/timelines/project_type.js",
      "app/assets/javascripts/angular/models/timelines/reporting.js",
      "app/assets/javascripts/angular/models/timelines/status.js",
      "app/assets/javascripts/angular/models/timelines/tree_node.js",
      "app/assets/javascripts/angular/models/timelines/user.js",
      "app/assets/javascripts/angular/directives/components/*.js",

      'app/assets/javascripts/angular/services/group-service.js',
      'app/assets/javascripts/angular/services/pagination-service.js',
      'app/assets/javascripts/angular/services/priority-service.js',
      'app/assets/javascripts/angular/services/project-service.js',
      'app/assets/javascripts/angular/services/query-service.js',
      'app/assets/javascripts/angular/services/role-service.js',
      'app/assets/javascripts/angular/services/sort-service.js',
      'app/assets/javascripts/angular/services/status-service.js',
      'app/assets/javascripts/angular/services/type-service.js',
      'app/assets/javascripts/angular/services/user-service.js',
      'app/assets/javascripts/angular/services/version-service.js',
      'app/assets/javascripts/angular/services/work-package-service.js',
<<<<<<< HEAD
      'app/assets/javascripts/angular/services/query-service.js',
      'app/assets/javascripts/angular/services/pagination-service.js',
      'app/assets/javascripts/angular/services/work-package-service.js',
=======
>>>>>>> cd5f17a2
      'app/assets/javascripts/angular/services/work-packages-table-service.js',

      "app/assets/javascripts/angular/directives/work_packages/*.js",
      "app/assets/javascripts/angular/directives/timelines/*.js",

      "app/assets/javascripts/angular/controllers/timelines-controller.js",
      "app/assets/javascripts/angular/controllers/work-packages-controller.js",


      'app/assets/javascripts/date-en-US.js',

      'karma/tests/timeline_stubs.js',
      'karma/lib/rosie.js',
      'karma/tests/test-helper.js',
      'karma/factories/*factory.js',

      'karma/tests/asset_functions.js',
      'karma/tests/**/*test.js',

      'public/templates/**/*.html'
    ],


    // list of files to exclude
    exclude: [

    ],


    // preprocess matching files before serving them to the browser
    // available preprocessors: https://npmjs.org/browse/keyword/karma-preprocessor
    preprocessors: {
      'public/templates/**/*.html': ['ng-html2js']
    },


    // test results reporter to use
    // possible values: 'dots', 'progress'
    // available reporters: https://npmjs.org/browse/keyword/karma-reporter
    reporters: ['progress', 'junit'],


    // web server port
    port: 9876,


    // enable / disable colors in the output (reporters and logs)
    colors: true,


    // level of logging
    // possible values: config.LOG_DISABLE || config.LOG_ERROR || config.LOG_WARN || config.LOG_INFO || config.LOG_DEBUG
    logLevel: config.LOG_INFO,


    // enable / disable watching file and executing tests whenever any file changes
    autoWatch: true,


    // start these browsers
    // available browser launchers: https://npmjs.org/browse/keyword/karma-launcher
    browsers: ['PhantomJS'],


    // Continuous Integration mode
    // if true, Karma captures browsers, runs the tests and exits
    singleRun: false,



    junitReporter: {
      outputFile: 'karma/reports/test-results.xml'
    },

    ngHtml2JsPreprocessor: {
      stripPrefix:  'public',
      moduleName:   'templates'
    }
  });
};<|MERGE_RESOLUTION|>--- conflicted
+++ resolved
@@ -80,12 +80,6 @@
       'app/assets/javascripts/angular/services/user-service.js',
       'app/assets/javascripts/angular/services/version-service.js',
       'app/assets/javascripts/angular/services/work-package-service.js',
-<<<<<<< HEAD
-      'app/assets/javascripts/angular/services/query-service.js',
-      'app/assets/javascripts/angular/services/pagination-service.js',
-      'app/assets/javascripts/angular/services/work-package-service.js',
-=======
->>>>>>> cd5f17a2
       'app/assets/javascripts/angular/services/work-packages-table-service.js',
 
       "app/assets/javascripts/angular/directives/work_packages/*.js",
