--- conflicted
+++ resolved
@@ -30,16 +30,13 @@
 # Changelog
 
 * `#959` Too many available responsibles returned for filtering in timelines
+* `#1916` Work package update screen is closed when attached file is deleted
 
 ## 3.0.0pre22
 
 * `#1348` User status has no database index
 * `#1854` Breadcrumbs arrows missing in Chrome
-<<<<<<< HEAD
-* `#1916` Work package update screen is closed when attached file is deleted
-=======
 * `#1935` Default submenu for wiki pages is wrong (Configure menu item)
->>>>>>> fb87e32a
 * `#1991` Migrate text references to issues/planning elements
 * `#2297` Fix APIv2 for planning elements
 * `#2304` Introduce keyboard shortcuts
