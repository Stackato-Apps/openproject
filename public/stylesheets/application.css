--- conflicted
+++ resolved
@@ -2913,7 +2913,6 @@
 div#watchers > form > p {
   margin-top:5px;
 }
-<<<<<<< HEAD
 
 a > img.imgtag-icon {
   float: left;
@@ -2923,13 +2922,6 @@
 #breadcrumb a.breadcrumb-project-title {
   font-weight: bold;
   font-size: 13px;
-=======
-h1#project-title {
-  font-size: 12px;
-  font-weight:bold;
-  height:13px;
-  margin-top:0px;
-  margin-bottom:0px;
 }
 
 th.checkbox img {
@@ -2946,5 +2938,4 @@
 strong.related-issues-heading {
   display:block;
   margin-top: 10px;
->>>>>>> 1fe2825d
 }