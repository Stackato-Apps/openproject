<fieldset id="filters"
          class="header_collapsible collapsible"
          ng-class="{collapsed: !showFilters }">
  <legend ng-click="showFilters = !showFilters" title="{{showFilters && 'Hide' || 'Show'}} filters">
    <a href="">
      {{ I18n.t('js.work_packages.label_filter_add') }}
      <span class="hidden-for-sighted">{{ showFilters ? I18n.t('js.label_expanded') : I18n.t('js.label_collapsed') }}</span>
    </a>
  </legend>

  <div slide-toggle
       speed="fast"
       collapsed="!showFilters"
       class="filter-fields slide-animation">

    <table width="100%">
      <tbody>
        <tr>
          <td>

            <table>
              <tbody>
                <tr query-filter
                    ng-repeat="filter in query.filters"
                    ng-show="!filter.deactivated"
                    id="tr_{{filter.name}}"
                    class="filter">

                  <!-- Hidden for form -->
                  <input id="h_{{ filter.name }}" name="f[]" type="hidden" value="{{ filter.name }}" ng-disabled="filter.deactivated"/>

                  <!-- Name -->
                  <td style="width:200px;">
                    {{query.available_work_package_filters[filter.name].name}}
                  </td>

                  <!-- Operator -->
                  <td style="width:150px;">
                    <label class="hidden-for-sighted" for="operators_{{filter.name}}">{{ I18n.t('js.work_packages.description_filter') }}</label>
                    <select require
                            class="select-small to-validate"
                            id="operators-{{filter.name}}"
                            name="op[{{filter.name}}]"
                            ng-options="operator as label for (operator, label) in operatorsAndLabelsByFilterType[query.getFilterType(filter.name)]"
                            ng-model="filter.operator"
                            style="vertical-align: top;"
                            ng-disabled="loading">
                    </select>
                  </td>

                  <!-- Values -->
                  <td>
                    <div id="div-values-{{filter.name}}"
                         ng-if="!showValueOptionsAsSelect"
                         ng-show="showValuesInput"
                         ng-switch="query.getFilterType(filter.name)">
                      <input ng-switch-when="string"
                             ng-model="filter.values"
                             ng-minlength="3"
                             ng-required="true"
                             class="select-small to-validate"
                             id="values-{{filter.name}}"
                             name="v_{{filter.name}}"
                             size="30"
                             type="text"
                             value=""
                             ng-disabled="loading"/>
                      <label ng-switch-when="string"
                             for="values_{{name}}"
                             class="hidden-for-sighted">
                        {{ I18n.t('js.work_packages.description_enter_text') }}
                      </label>

                      <input ng-switch-when="text"
                             ng-model="filter.values"
                             ng-minlength="3"
                             ng-required="true"
                             class="select-small to-validate"
                             id="values-{{filter.name}}"
                             name="v_{{filter.name}}"
                             size="30"
                             type="text"
                             value=""
                             ng-disabled="loading"/>
                      <label ng-switch-when="'text'"for="values_{{name}}" class="hidden-for-sighted">
                        {{ I18n.t('js.work_packages.description_enter_text') }}
                      </label>

                      <input ng-switch-when="integer"
                             ng-model="filter.values"
                             ng-required="true"
                             class="select-small to-validate"
                             id="values-{{filter.name}}"
                             name="v_{{filter.name}}"
                             size="3"
                             type="text"
                             value=""
                             ng-disabled="loading"/>
                      <label ng-switch-when="'integer'" for="values_{{name}}" class="hidden-for-sighted">
                        {{ I18n.t('js.work_packages.description_enter_text') }}
                      </label>

                      <input ng-switch-when="date"
                             ng-model="filter.values"
                             ng-required="true"
                             class="select-small to-validate"
                             id="values-{{filter.name}}"
                             name="v_{{filter.name}}"
                             size="3"
                             type="text"
                             ng-disabled="loading"/>
                      <label ng-switch-when="'date'" for="values_{{name}}" class="hidden-for-sighted">
                        {{ I18n.t('js.work_packages.time_relative.days') }}
                      </label>

                      <input ng-switch-when="date_past"
                             ng-model="filter.values"
                             ng-required="true"
                             class="select-small to-validate"
                             id="values-{{filter.name}}"
                             name="v_{{filter.name}}"
                             size="3"
                             type="text"
                             ng-disabled="loading"/>
                      <label ng-switch-when="'date'" for="values_{{name}}" class="hidden-for-sighted">
                        {{ I18n.t('js.work_packages.time_relative.days') }}
                      </label>

                    </div>

                    <div ng-if="showValueOptionsAsSelect"
                         ng-show="showValuesInput">
                      <toggled-multiselect available-filter-values="query.getAvailableFilterValues(filter.name)"
                                           name="filter.name"
<<<<<<< HEAD
                                           values="filter.values"/>
=======
                                           values="filter.values"
                                           is-multiselect="false"
                                           ng-disabled="loading"/>
>>>>>>> b1a4e3f6

                    </div>
                  </td>

                  <!-- Delete filter -->
                  <td>
                    <icon-wrapper icon-name="delete2"
                                  icon-title="'delete'"
                                  ng-click="query.deactivateFilter(filter, loading)"/>
                    <!-- TODO I18n -->
                  </td>
                </tr>

              </tbody>
            </table>
          </td>

          <!-- Add filters -->

          <td class="add-filter">

            <label for="add_filter_select">{{ I18n.t('js.work_packages.label_filter_add') }}</label>:
            <select class="select-small"
                    id="add_filter_select"
                    ng-change="add_filter()"
                    ng-model="filterToBeAdded"
                    ng-options="filterName as filterOptions.name || filterName
                                for (filterName, filterOptions)
                                in (query.available_work_package_filters | subtractActiveFilters:query.filters)"
                    ng-disabled="loading"/>
            </select>
            <!-- TODO options | orderObjectBy: 'order' -->
          </td>

        </tr>
      </tbody>
    </table>

    <input id="f_" name="f[]" type="hidden" value=""/>

  </div>
</fieldset><|MERGE_RESOLUTION|>--- conflicted
+++ resolved
@@ -132,13 +132,8 @@
                          ng-show="showValuesInput">
                       <toggled-multiselect available-filter-values="query.getAvailableFilterValues(filter.name)"
                                            name="filter.name"
-<<<<<<< HEAD
-                                           values="filter.values"/>
-=======
                                            values="filter.values"
-                                           is-multiselect="false"
-                                           ng-disabled="loading"/>
->>>>>>> b1a4e3f6
+                                           ng-disabled="loading">
 
                     </div>
                   </td>
