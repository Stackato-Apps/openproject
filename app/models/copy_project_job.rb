--- conflicted
+++ resolved
@@ -70,13 +70,8 @@
         p.enabled_module_names = enabled_modules
       end
 
-<<<<<<< HEAD
-      if target_project.save && validate_parent_id(target_project, parent_id)
+      if validate_parent_id(target_project, parent_id) && target_project.save
         target_project.set_allowed_parent!(parent_id) if parent_id
-=======
-      if validate_parent_id(target_project, parent_id) && target_project.save
-        target_project.set_allowed_parent!(parent_id) if parent_id 
->>>>>>> 6aae8556
 
         target_project.copy_associations(source_project, only: associations_to_copy)
 
