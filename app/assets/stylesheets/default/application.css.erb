//-- copyright
// OpenProject is a project management system.
//
// Copyright (C) 2012-2013 the OpenProject Team
//
// This program is free software; you can redistribute it and/or
// modify it under the terms of the GNU General Public License version 3.
//
// See doc/COPYRIGHT.rdoc for more details.
//++

html {overflow-y: scroll;}
body {
  margin: 0;
  padding: 0;
  min-width: 900px;
  height: 100%;
}
html, body {
  margin: 0;
  padding: 0;
  height: 100%;
}

h1 {margin: 0; padding: 0; font-size: 24px;}
h3, .wiki h2 {font-size: 16px;padding: 2px 10px 1px 0px;margin: 0 0 10px 0; border-bottom: 1px solid #bbbbbb; }
h4, .wiki h3 {font-size: 13px;padding: 0px 10px 1px 0px;margin-bottom: 5px; border-bottom: 1px dotted #bbbbbb;}

/***** Layout *****/
#wrapper {
  background: none;
  min-height: 100%;
  position: relative;
}

#top-menu {background: #2C4056; color: #fff; height: 1.8em; font-size: 0.8em; padding: 0px; }
#top-menu ul {margin: 0;  padding: 0;}
#top-menu li {
  float: left;
  list-style-type: none;
  margin: 0px 0px 0px 0px;
  padding: 0px 0px 0px 0px;
  white-space: nowrap;
}

#top-menu #loggedas { float: right; margin-right: 0.5em; color: #fff; }


#quick-search {float: right;}

#main-menu ul {
  margin: 0;
  padding: 0;
  border-right: 1px solid #ddd;
}
#main-menu ul.menu_root li {
  float: none;
  list-style-type: none;
  margin: 0px;
  padding: 0px 0px 0px 0px;
  white-space: nowrap;
}
#main-menu ul.menu_root li a {
  display: block;
  text-decoration: none;
  font-weight: normal;
  background: none;
  margin: 0;
  padding: 0 0 0 24px;
}
#main-menu ul.menu_root li a:hover {color: #555; text-decoration: none;}

#content {
  width: 75%;
  background-color: #fff;
  margin: 0px;
  border-style: none solid solid solid;
  padding: 6px 10px 10px 10px;
  z-index: 10;
}
* html #content{ width: 75%; padding-left: 0; margin-top: 0px; padding: 6px 10px 10px 10px;}

#main.nosidebar #sidebar{ display: none; }
#main.nosidebar #content{ width: auto }

#footer {
  font-size: 0.9em;
  color: #aaa;
  z-index: 20;
  text-align: right;
  width: 100%;
  position: absolute;
  bottom: 0;
  height: 1.5em;
  padding: 0;
  right: 2px;
  clear: both;
  padding-right: 15px;
}

#login-form table {margin-top: 5em; padding: 1em; margin-left: auto; margin-right: auto; border: 2px solid #FDBF3B; background-color: #FFEBC1; }
#login-form table td {padding: 6px;}
#login-form label {font-weight: bold;}
#login-form input#username, #login-form input#password { width: 300px; }

#login-form form {
  border: 1px solid #6DABC2;
  -moz-border-radius: 5px;
  -webkit-border-radius: 5px;
  border-radius: 5px;
  display: block;
  padding: 10px;
}

input#openid_url { background: url(<%= asset_path 'openid-bg.gif' %>) no-repeat; background-color: #fff; background-position: 0 50%; padding-left: 18px; }

.clear:after{ content: "."; display: block; height: 0; clear: both; visibility: hidden; }

/***** Links *****/
a, a:link, a:visited, input.input-as-link {
  text-decoration: none;
  color: #6a0406;
  font-weight: bold;
}
a:hover, a:active, input.input-as-link:hover { text-decoration: underline;}

input.input-as-link {
  border: none;
  background-color: transparent;
  font-size: 13px;
  font-family: Arial;
  cursor: pointer;
  vertical-align: 0;
}
a img{ border: 0; }

a.issue.closed, a.issue.closed:link, a.issue.closed:visited {
  text-decoration: line-through;
}

/***** Tables *****/
table.list { border: 1px solid #e4e4e4;  border-collapse: collapse; width: 100%; margin-bottom: 4px; }
table.list th {  background-color: #E6E6E6; padding: 4px; white-space: nowrap; }
table.list td { vertical-align: top; }
table.list td.id { width: 2%; text-align: center;}
table.list td.checkbox { width: 15px; padding: 2px 0 0 0; }
table.list td.checkbox input {padding: 0px;}
table.list td.buttons { width: 15%; white-space: nowrap; text-align: right; }
table.list td.buttons a { padding-right: 0.6em; }
table.list caption { text-align: left; padding: 0.5em 0.5em 0.5em 0; }

tr.project td.name a { white-space: nowrap; }

tr.project.idnt td.name span {background: url(<%= asset_path 'bullet_arrow_right.png' %>) no-repeat 0 50%; padding-left: 16px;}
tr.project.idnt-1 td.name {padding-left: 0.5em;}
tr.project.idnt-2 td.name {padding-left: 2em;}
tr.project.idnt-3 td.name {padding-left: 3.5em;}
tr.project.idnt-4 td.name {padding-left: 5em;}
tr.project.idnt-5 td.name {padding-left: 6.5em;}
tr.project.idnt-6 td.name {padding-left: 8em;}
tr.project.idnt-7 td.name {padding-left: 9.5em;}
tr.project.idnt-8 td.name {padding-left: 11em;}
tr.project.idnt-9 td.name {padding-left: 12.5em;}

tr.issue { text-align: center; white-space: nowrap; }
tr.issue.sum { font-weight: bold; }
tr.issue td.subject, tr.issue td.category, td.assigned_to { white-space: normal; }
tr.issue td.subject { text-align: left; }
tr.issue td.done_ratio table.progress { margin-left: auto; margin-right: auto;}

tr.issue.idnt td.subject a {background: url(<%= asset_path 'bullet_arrow_right.png' %>) no-repeat 0 50%; padding-left: 16px;}
#content tr.issue.idnt-1 td.subject {padding-left: 0.5em;}
#content tr.issue.idnt-2 td.subject {padding-left: 2em;}
#content tr.issue.idnt-3 td.subject {padding-left: 3.5em;}
#content tr.issue.idnt-4 td.subject {padding-left: 5em;}
#content tr.issue.idnt-5 td.subject {padding-left: 6.5em;}
#content tr.issue.idnt-6 td.subject {padding-left: 8em;}
#content tr.issue.idnt-7 td.subject {padding-left: 9.5em;}
#content tr.issue.idnt-8 td.subject {padding-left: 11em;}
#content tr.issue.idnt-9 td.subject {padding-left: 12.5em;}

/* Work Package hierarchy layout */
tr.work-package{ text-align: center; white-space: nowrap; }
tr.work-package.sum { font-weight: bold; }
tr.work-package td.subject, tr.issue td.category, td.assigned_to { white-space: normal; }
tr.work-package td.subject { text-align: left; }
tr.work-package td.done_ratio table.progress { margin-left: auto; margin-right: auto;}

tr.work-package.idnt td.subject a {background: url(<%= asset_path 'bullet_arrow_right.png' %>) no-repeat 0 50%; padding-left: 16px;}
#content tr.work-package.idnt-1 td.subject {padding-left: 0.5em;}
#content tr.work-package.idnt-2 td.subject {padding-left: 2em;}
#content tr.work-packge.idnt-3 td.subject {padding-left: 3.5em;}
#content tr.work-packge.idnt-4 td.subject {padding-left: 5em;}
#content tr.work-packge.idnt-5 td.subject {padding-left: 6.5em;}
#content tr.work-packge.idnt-6 td.subject {padding-left: 8em;}
#content tr.work-packge.idnt-7 td.subject {padding-left: 9.5em;}
#content tr.work-packge.idnt-8 td.subject {padding-left: 11em;}
#content tr.work-packge.idnt-9 td.subject {padding-left: 12.5em;}


tr.entry { border: 1px solid #f8f8f8; }
tr.entry td { white-space: nowrap; }
tr.entry td.filename { width: 30%; }
tr.entry td.size { text-align: right; font-size: 90%; }
tr.entry td.revision, tr.entry td.author { text-align: center; }
tr.entry td.age { text-align: right; }
tr.entry.file td.filename a { margin-left: 16px; }

tr span.expander {background-image: url(<%= asset_path 'bullet_toggle_plus.png' %>); padding-left: 8px; margin-left: 0; cursor: pointer;}
tr.open span.expander {background-image: url(<%= asset_path 'bullet_toggle_minus.png' %>);}

tr.changeset td.author { text-align: center; width: 15%; }
tr.changeset td.committed_on { text-align: center; width: 15%; }

table.files tr.file td { text-align: center; }
table.files tr.file td.filename { text-align: left; padding-left: 24px; }
table.files tr.file td.digest { font-size: 80%; }

table.members td.roles, table.memberships td.roles { width: 45%; }

tr.message { height: 2.6em; }
tr.message td.created_on { white-space: nowrap; }
tr.message td.last_message { white-space: nowrap; }

tr.version td.closed, tr.version td.closed a { text-decoration: line-through; }
tr.version td.name { padding-left: 20px; }
tr.version.shared td.name { background: url(<%= asset_path 'link.png' %>) no-repeat 0% 70%; }
tr.version td.date, tr.version td.status, tr.version td.sharing { text-align: center; white-space: nowrap; }

tr.user td { width: 13%; }
tr.user td.email { width: 18%; }
tr.user td { white-space: nowrap; }
tr.user.locked, tr.user.registered { color: #aaa; }
tr.user.locked a, tr.user.registered a { color: #aaa; }

tr.wiki-page-version td.updated_on, tr.wiki-page-version td.author {text-align: center;}

tr.time-entry { text-align: center; white-space: nowrap; }
tr.time-entry td.subject, tr.time-entry td.comments { text-align: left; white-space: normal; }
td.hours { text-align: right; font-weight: bold; padding-right: 0.5em; }
td.hours .hours-dec { font-size: 0.9em; }

table.plugins td { vertical-align: middle; }
table.plugins td.configure { text-align: right; padding-right: 1em; }
table.plugins span.name { font-weight: bold; display: block; margin-bottom: 6px; }
table.plugins span.description { display: block; font-size: 0.9em; }
table.plugins span.url { display: block; font-size: 0.9em; }

table.list tbody tr.group td { padding: 0.8em 0 0.5em 0.3em; font-weight: bold; border-bottom: 1px solid #ccc; }
table.list tbody tr.group span.count { color: #aaa; font-size: 80%; }
tr.group a.toggle-all { color: #aaa; font-size: 80%; font-weight: normal; display: none;}
tr.group:hover a.toggle-all { display: inline;}
a.toggle-all:hover {text-decoration: none;}

table.list tbody tr:hover { background-color: #ffffdd; }
table.list tbody tr.group:hover { background-color: inherit; }
table td {padding: 2px;}
table p {margin: 0;}

a.sort { padding-right: 16px; background-position: 100% 50%; background-repeat: no-repeat; }
a.sort.asc  { background-image: url(<%= asset_path 'sort_asc.png' %>); }
a.sort.desc { background-image: url(<%= asset_path 'sort_desc.png' %>); }

table.attributes { width: 100% }
table.attributes th { vertical-align: top; text-align: left; }
table.attributes td { vertical-align: top; }

table.boards a.board, h3.comments { background: url(<%= asset_path 'quote.png' %>) no-repeat 0% 50%; padding-left: 20px; }

td.center {text-align: center;}

div.issues h3 { background: url(<%= asset_path 'ticket.png' %>) no-repeat 0% 10%; padding-left: 20px; }
div.members h3 { background: url(<%= asset_path 'group.png' %>) no-repeat 0% 50%; padding-left: 20px; }
div.news h3 { background: url(<%= asset_path 'latest_news.png' %>) no-repeat 0% 50%; padding-left: 20px; }
div.projects h3 { background: url(<%= asset_path 'latest_projects.png' %>) no-repeat 0% 50%; padding-left: 20px; }
div.news h3 { background: url(<%= asset_path 'latest_news.png' %>) no-repeat 0% 50%; padding-left: 20px; }

#watchers ul {margin: 0;  padding: 0;}
#watchers li {list-style-type: none;margin: 0px 2px 0px 0px; padding: 0px 0px 0px 0px;float: left;}
#watchers select {width: 200px; display: block;float: left;margin-right: 10px;}
#watchers a.delete {opacity: 0.4;}
#watchers a.delete:hover {opacity: 1;}
#watchers img.gravatar {vertical-align: middle;margin: 0 4px 2px 0;}

.highlight { background-color: #FCFD8D;}
.highlight.token-1 { background-color: #faa;}
.highlight.token-2 { background-color: #afa;}
.highlight.token-3 { background-color: #aaf;}

.box{
  padding: 6px;
  margin-bottom: 10px;
  line-height: 1.5em;
  border: 1px solid #e4e4e4;
}

div.square {
  border: 1px solid #999;
  float: left;
  margin: .3em .4em 0 .4em;
  overflow: hidden;
  width: .6em; height: .6em;
}
.contextual {float: right; white-space: nowrap; line-height: 1.4em;margin-top: 8px; padding-left: 10px;}
.contextual input, .contextual select {font-size: 0.9em;}
.message .contextual { margin-top: 0; }

.splitcontentleft{float: left; width: 49%;}
.splitcontentright{float: right; width: 49%;}
form {display: inline;}
input, select {vertical-align: middle; margin-top: 1px; margin-bottom: 1px;}
fieldset {border: 1px solid #e4e4e4; margin: 0}
hr { width: 100%; height: 1px; background: #ccc; border: 0;}
blockquote { font-style: italic; border-left: 3px solid #e0e0e0; padding-left: 0.6em; margin-left: 2.4em;}
blockquote blockquote { margin-left: 0;}
.news label.timestamp  { border-bottom: 1px dotted; cursor: help; }
textarea.wiki-edit { width: 99%; }
li p {margin-top: 0;}
p.breadcrumb { font-size: 0.9em; margin: 4px 0 4px 0;}
p.subtitle { font-size: 0.9em; margin: -6px 0 12px 0; font-style: italic; }
p.footnote { font-size: 0.9em; margin-top: 0px; margin-bottom: 0px; }

div.issue div.subject div div { padding-left: 16px; }
div.issue div.subject p {margin: 0; margin-bottom: 0.1em; font-size: 90%; color: #999;}
div.issue div.subject>div>p { margin-top: 0.5em; }

#issue_tree { border: 0; }
#issue_tree table.issues { border: 0; }
#issue_tree td.checkbox {display: none;}

#content fieldset#filters {
  padding-bottom: 10px;
}
#content fieldset.collapsible.header_collapsible {
  padding-top: 0px;
  padding-bottom: 0px;
  border: 0px;
  margin: 0px;
  margin-right: 10px;
  margin-left: 1px;
}
fieldset.collapsible.header_collapsible > div {
  padding-top: 5px;
  padding-bottom: 5px;
}
fieldset.collapsible.header_collapsible > * {
  border-left: 1px solid #E6E6E6;
  border-right: 1px solid #E6E6E6;
  border-bottom: 1px solid #E6E6E6;
  width: 100%;
  padding-left: 6px;
}
fieldset.collapsible.header_collapsible legend {
  background: #E6E6E6 url(<%= asset_path 'projectnavi_arrow_up.png' %>) no-repeat 99% 50%; cursor: pointer;
  width: 100%;
  height: 23px;
  line-height: 24px;
}

fieldset.collapsible.header_collapsible legend:hover {
  background-color: #d8d8d8;
}
fieldset.collapsible.collapsed.header_collapsible legend {
  background-image: url(<%= asset_path 'projectnavi_arrow_down.png' %>);
}
fieldset.collapsible { border-width: 1px 0 0 0; }
fieldset.collapsible.borders { border-width: 1px; }
fieldset.collapsible.collapsed.borders { border-width: 1px 0 0 0; }
fieldset.collapsible legend { padding-left: 16px; cursor: pointer; }

fieldset#date-range p { margin: 2px 0 2px 0; }
fieldset#filters table { border-collapse: collapse; }
fieldset#filters table td { padding: 0; vertical-align: middle; }
fieldset#filters tr.filter { height: 2em; }
fieldset#filters td.add-filter { text-align: right; vertical-align: top; }
.buttons { margin-bottom: 1.4em; margin-top: 1em; }

div#work_package-changesets {
  float:right;
  width:45%;
  margin: 1em 0 1em 1em;
  background: #fff;
  padding-left: 1em;
}
div#work_package-changesets h3 {
  margin-top: 0;
}
div#work_package-changesets div.changeset { padding: 4px;}
div#work_package-changesets div.changeset { border-bottom: 1px solid #ddd; }
div#work_package-changesets p { margin-top: 0; margin-bottom: 1em;}

div#activity dl, #search-results { margin-left: 2em; }
div#activity dd, #search-results dd { margin-bottom: 1em; padding-left: 18px; font-size: 0.9em; }
div#activity dt, #search-results dt { margin-bottom: 0px; padding-left: 20px; line-height: 18px; background-position: 0 50%; background-repeat: no-repeat; }
div#activity dt.me .time { border-bottom: 1px solid #999; }
div#activity dt .time { color: #777; font-size: 80%; }
div#activity dd .description, #search-results dd .description { font-style: italic; }
div#activity span.project:after, #search-results span.project:after { content: " -"; }
div#activity dd span.description, #search-results dd span.description { display: block; color: #808080; }

#search-results dd { margin-bottom: 1em; padding-left: 20px; margin-left: 0px; }

div#search-results-counts {float: right;}
div#search-results-counts ul { margin-top: 0.5em; }
div#search-results-counts  li { list-style-type: none; float: left; margin-left: 1em; }

<<<<<<< HEAD
dt.work_package        { background-image: url(<%= asset_path 'ticket.png' %>);          }
dt.work_package-edit   { background-image: url(<%= asset_path 'ticket_edit.png' %>);     }
dt.work_package-closed { background-image: url(<%= asset_path 'ticket_checked.png' %>);  }
dt.work_package-note   { background-image: url(<%= asset_path 'ticket_note.png' %>);     }
dt.issue               { background-image: url(<%= asset_path 'ticket.png' %>);          }
dt.issue-edit          { background-image: url(<%= asset_path 'ticket_edit.png' %>);     }
dt.issue-closed        { background-image: url(<%= asset_path 'ticket_checked.png' %>);  }
dt.issue-note          { background-image: url(<%= asset_path 'ticket_note.png' %>);     }
dt.changeset           { background-image: url(<%= asset_path 'changeset.png' %>);       }
dt.news                { background-image: url(<%= asset_path 'news.png' %>);            }
dt.message             { background-image: url(<%= asset_path 'quote.png' %>);           }
dt.reply               { background-image: url(<%= asset_path 'comments.png' %>);        }
dt.wiki-page           { background-image: url(<%= asset_path 'wiki_edit.png' %>);       }
dt.attachment          { background-image: url(<%= asset_path 'attachment.png' %>);      }
dt.document            { background-image: url(<%= asset_path 'document.png' %>);        }
dt.project             { background-image: url(<%= asset_path 'latest_projects.png' %>); }
dt.time-entry          { background-image: url(<%= asset_path 'time.png' %>);            }
=======
dt.issue { background-image: url(<%= asset_path 'ticket.png' %>); }
dt.issue-edit { background-image: url(<%= asset_path 'ticket_edit.png' %>); }
dt.issue-closed { background-image: url(<%= asset_path 'ticket_checked.png' %>); }
dt.issue-note { background-image: url(<%= asset_path 'ticket_note.png' %>); }
dt.changeset { background-image: url(<%= asset_path 'changeset.png' %>); }
dt.news { background-image: url(<%= asset_path 'news.png' %>); }
dt.message { background-image: url(<%= asset_path 'quote.png' %>); }
dt.reply { background-image: url(<%= asset_path 'comments.png' %>); }
dt.wiki-page { background-image: url(<%= asset_path 'wiki_edit.png' %>); }
dt.attachment { background-image: url(<%= asset_path 'attachment.png' %>); }
dt.project { background-image: url(<%= asset_path 'latest_projects.png' %>); }
dt.time-entry { background-image: url(<%= asset_path 'time.png' %>); }
>>>>>>> 1e4f9fcb

#search-results dt.issue.closed { background-image: url(<%= asset_path 'ticket_checked.png' %>); }

.search-pagination { text-align: center; }
.search-pagination a {padding: 0 5px; }

#project-search-container .select2-container {
  display: block;
}

div#roadmap .related-issues {
  border: 0;
  margin-bottom: 1em;
}
div#roadmap .related-issues td.checkbox { display: none; }
div#roadmap .wiki h1:first-child { display: none; }
div#roadmap .wiki h1 { font-size: 120%; }
div#roadmap .wiki h2 { font-size: 110%; }

div#version-summary { float: right; width: 380px; margin-left: 16px; margin-bottom: 16px; background-color: #fff; }
div#version-summary fieldset { margin-bottom: 1em; }
div#version-summary .total-hours { text-align: right; }

table#time-report td.hours, table#time-report th.period, table#time-report th.total { text-align: right; padding-right: 0.5em; }
table#time-report tbody tr { font-style: italic; color: #333; }
table#time-report tbody tr.last-level { font-style: normal; color: #555; }
table#time-report tbody tr.total { font-style: normal; font-weight: bold; color: #555; background-color: #EEEEEE; }
table#time-report .hours-dec { font-size: 0.9em; }

form .attributes {
  margin-bottom: 8px;
  overflow: auto;
}
form .attributes p { padding-top: 1px; padding-bottom: 2px; }
form .attributes select { min-width: 50%; }

ul.projects { margin: 0; padding-left: 1em; }
ul.projects.root { margin: 0;  padding: 0; }
ul.projects ul {border: none; }
ul.projects ul.projects { border-left: 3px solid #e0e0e0; }
ul.projects li.root { list-style-type: none; margin-bottom: 1em; }
ul.projects li.child { list-style-type: none; margin-top: 1em;}
ul.projects div.root a.project { font-family: "Arial", Arial, sans-serif; font-weight: bold; font-size: 16px; margin: 0 0 10px 0; }
.my-project { padding-left: 18px; background: url(<%= asset_path 'fav.png' %>) no-repeat 0 50%; }

#type_project_ids ul { margin: 0;  padding-left: 1em; }
#type_project_ids li { list-style-type: none; }

ul.properties {padding: 0; font-size: 0.9em; color: #333;}
ul.properties li {list-style-type: none;}
ul.properties li span {font-style: italic;}

.total-hours { font-size: 110%; font-weight: bold; }
.total-hours span.hours-int { font-size: 120%; }

.autoscroll {overflow-x: auto; padding: 1px; margin-bottom: 1.2em;}
#user_firstname, #user_lastname, #user_mail, #my_account_form select { width: 90%; }

#workflow_copy_form select { width: 200px; }

textarea#custom_field_possible_values {width: 99%}

.pagination {font-size: 90%}
p.pagination {margin-top: 8px;}

/***** Tabular forms ******/
.tabular p, div.handle_attachments {
  margin: 0;
  padding: 5px 0 8px 0;
  padding-left: 180px; /*width of left column containing the label elements*/
  height: auto;
  clear: left;
}

html>body .tabular p {overflow: hidden;}

.tabular label{
  font-weight: bold;
  float: left;
  text-align: right;
  margin-left: -180px; /*width of left column*/
  width: 175px; /*width of labels. Should be smaller than left column to create some right
  margin*/
}

.tabular label.floating{
  font-weight: normal;
  margin-left: 0px;
  text-align: left;
  width: 270px;
}

.tabular label.block{
  font-weight: normal;
  margin-left: 0px !important;
  text-align: left;
  float: none;
  display: block;
  width: auto;
}

.tabular label.inline{
  float: none;
  margin-left: 5px !important;
  width: auto;
}

label.no-css {
  font-weight: inherit;
  float: none;
  text-align: left;
  margin-left: 0px;
  width: auto;
}
input#time_entry_comments { width: 90%;}

#preview fieldset {margin-top: 1em; background: url(<%= asset_path 'draft.png' %>)}

.tabular.settings p{ padding-left: 300px; }
.tabular.settings label{ margin-left: -300px; width: 295px; }
.tabular.settings textarea { width: 99%; }

fieldset.settings label { display: block; }
fieldset#notified_events .parent { padding-left: 20px; }

.required {color: #bb0000;}
.summary {font-style: italic;}

input.attachment_choose_file {
  float: left;
  margin-right: 10px;
}
div.attachment_field {
  height: 30px;
}
#attachments {font-size: 1em; }
#attachments_fields input[type=text] {margin-left: 8px; }

div.attachments { margin-top: 12px; }
div.attachments p { margin: 4px 0 2px 0; }
div.attachments img { vertical-align: middle; }
div.attachments span.author { font-size: 0.9em; color: #888; }

p.other-formats { font-size: 0.9em; color: #666; }
.other-formats span + span:before { content: "| "; }

/* Project members tab */
div#tab-content-members .splitcontentleft,
div#tab-content-memberships .splitcontentleft,
div#tab-content-users .splitcontentleft { margin-right: 1em; }
div#tab-content-members .splitcontentleft,
div#tab-content-memberships .splitcontentleft,
div#tab-content-users .splitcontentleft,
div#tab-content-members .splitcontentright,
div#tab-content-memberships .splitcontentright,
div#tab-content-users .splitcontentright { margin-bottom: 1em; }
div#tab-content-members fieldset,
div#tab-content-memberships fieldset,
div#tab-content-users fieldset { padding: 1em; }
div#tab-content-members fieldset,
div#tab-content-memberships fieldset,
div#tab-content-users fieldset,
div#tab-content-members fieldset p { margin-bottom: 1em; }
div#tab-content-info fieldset legend,
div#tab-content-members fieldset legend,
div#tab-content-memberships fieldset legend,
div#tab-content-users fieldset legend { font-weight: bold; }
div#tab-content-members .user.status_registered, div#tab-content-members label.status_registered { filter: alpha(opacity=80); -khtml-opacity: 0.8; opacity: 0.8; -moz-opacity: 0.8; }

table.members td.group { padding-left: 20px; background: url(<%= asset_path 'group.png' %>) no-repeat 0% 50%; }

input#user_search {width: 100%}

* html div#tab-content-members fieldset div { height: 450px; }

div#tab-content-members fieldset div.select-boxes label {
  display: inline-block;
  width: 350px; /* max-width of select2boxes */
}
div#tab-content-members fieldset div.select-boxes .select2-container {
  float: left;
  font-weight: normal;
}

/***** Flash & error messages ****/
#errorExplanation, div.flash, .nodata, .warning {
  padding: 4px 4px 4px 30px;
  margin-bottom: 12px;
  border: 2px solid;
  margin: 0 0 10px;
  border: 1px solid;
  -moz-border-radius: 5px;
  -webkit-border-radius: 5px;
  border-radius: 5px;
}

span.errorSpan {
  font-weight: bold;
}

span.errorSpan textarea {
  border: 2px solid red;
}
span.errorSpan select {
  border: 2px solid red;
}
span.errorSpan input {
  border: 2px solid red;
}

div.flash {margin-top: 8px;}

div.flash.error a, div.flash.warning a, div.flash.notice a, #errorExplanation a ,
div.flash.error a:link, div.flash.warning a:link, div.flash.notice a:link, #errorExplanation a:link ,
div.flash.error a:hover, div.flash.warning a:hover, div.flash.notice a:hover, #errorExplanation a:hover ,
div.flash.error a:visited, div.flash.warning a:visited, div.flash.notice a:visited, #errorExplanation a:visited {
  font: bold bold bold 12px/1.5 arial,'lucida grandriale','lucida sans unicode',tahom,sans-serif;
  color: #333;
  text-decoration: none;
  cursor: default;
}

.nodata, .warning {
  text-align: center;
  background-color: #FFEBC1;
  border-color: #FDBF3B;
  color: #A6750C;
}

#errorExplanation ul { font-size: 0.9em;}
#errorExplanation h2, #errorExplanation p { display: none; }

/***** Ajax indicator ******/
#ajax-indicator {
  position: absolute; /* fixed not supported by IE */
  background-color: #eee;
  border: 1px solid #bbb;
  top: 35%;
  left: 40%;
  width: 20%;
  font-weight: bold;
  text-align: center;
  padding: 0.6em;
  z-index: 100;
  filter: alpha(opacity=50);
  opacity: 0.5;
}

html>body #ajax-indicator { position: fixed; }

#ajax-indicator span, .ajax-indicator {
  background-position: 0% 40%;
  background-repeat: no-repeat;
  background-image: url(<%= asset_path 'loading.gif' %>);
  padding-left: 26px;
  vertical-align: bottom;
}

.ajax_appended_information.loading .ajax-indicator {
  padding-left: 22px;
  display: block;
  width: 0em;
  margin-left: auto;
  margin-right: auto;
  white-space: nowrap;
}

/***** Calendar *****/
table.cal {border-collapse: collapse; width: 100%; margin: 0px 0 6px 0;border: 1px solid #d7d7d7;}
table.cal thead th {width: 14%; background-color: #EEEEEE; padding: 4px; }
table.cal thead th.week-number {width: auto;}
table.cal tbody tr {height: 100px;}
table.cal td {border: 1px solid #d7d7d7; vertical-align: top; font-size: 0.9em;}
table.cal td.week-number { background-color: #EEEEEE; padding: 4px; border: none; font-size: 1em;}
table.cal td p.day-num {font-size: 1.1em; text-align: right;}
table.cal td.odd p.day-num {color: #bbb;}
table.cal td.today {background: #ffffdd;}
table.cal td.today p.day-num {font-weight: bold;}
table.cal .starting a, p.cal.legend .starting {background: url(<%= asset_path 'bullet_go.png' %>) no-repeat -1px -2px; padding-left: 16px;}
table.cal .ending a, p.cal.legend .ending {background: url(<%= asset_path 'bullet_end.png' %>) no-repeat -1px -2px; padding-left: 16px;}
table.cal .starting.ending a, p.cal.legend .starting.ending {background: url(<%= asset_path 'bullet_diamond.png' %>) no-repeat -1px -2px; padding-left: 16px;}
p.cal.legend span {display: block;}

/***** Tooltips ******/
.tooltip{position: relative;z-index: 24;}
.tooltip.hover, .tooltip:hover {
  z-index: 25;color: #000;
}
.tooltip span.tip{display: none; text-align: left;}

div.tooltip:hover span.tip, div.tooltip.hover span.tip {
  display: block;
  position: absolute;
  top: 12px; left: 24px; width: 270px;
  border: 1px solid #555;
  background-color: #fff;
  padding: 4px;
  font-size: 0.8em;
  color: #505050;
}

/***** Progress bar *****/
#content table.progress {
  border-spacing: 0pt;
  empty-cells: show;
  text-align: center;
  float: left;
  margin: 1px 6px 1px 0px;
  border: 1px solid #BBBBBB;
  border-collapse: separate;
  -moz-border-radius: 3px;
  -webkit-border-radius: 3px;
  border-radius: 3px;
}

#content table.progress td { height: 0.9em; }
#content table.progress td.closed { background: #BAE0BA none repeat scroll 0%; }
#content table.progress td.done { background: #DEF0DE none repeat scroll 0%; }
#content table.progress td.open { background: #FFF none repeat scroll 0%; }
p.pourcent {font-size: 80%;}
p.progress-info {clear: left; font-style: italic; font-size: 80%;}

/***** Tabs *****/
#content .tabs {
  position: relative;
  height: 2.6em;
  margin-bottom: 1.2em;
  z-index: 1;
  overflow: hidden;
}
#content .tabs ul {
  position: absolute;
  left: 0px;
  right: 60px;
  margin: 0;
  bottom: 0;
  padding-left: 1em;
  width: 2000px;
  border-bottom: 1px solid #bbbbbb;
  overflow: hidden;
}
#content .tabs ul li {
  float: left;
  list-style-type: none;
  white-space: nowrap;
  margin-right: 8px;
  background: #fff;
  margin-bottom: -1px;

}
#content .tabs ul li a{
  display: block;
  font-size: 0.9em;
  text-decoration: none;
  line-height: 1.3em;
  padding: 4px 6px 4px 6px;
  border: 1px solid #ccc;
  border-bottom: 1px solid #bbbbbb;
  background-color: #eeeeee;
  color: #333;
  font-weight: bold;
}

#content .tabs ul li a:hover {
  background-color: #ffffdd;
  text-decoration: none;
}

#content .tabs ul li a.selected {
  background-color: #fff;
  border: 1px solid #bbbbbb;
  border-bottom: 1px solid #fff;
}

#content .tabs ul li a.selected:hover {
  background-color: #fff;
}

div.tabs-buttons { position: absolute; right: 0; width: 48px; height: 24px; background: white; bottom: 0; border-bottom: 1px solid #bbbbbb; }

button.tab-left, button.tab-right {
  font-size: 0.9em;
  cursor: pointer;
  height: 24px;
  border: 1px solid #ccc;
  border-bottom: 1px solid #bbbbbb;
  position: absolute;
  padding: 4px;
  width: 20px;
  bottom: -1px;
}

button.tab-left {
  right: 20px;
  background: #eeeeee url(<%= asset_path 'bullet_arrow_left.png' %>) no-repeat 50% 50%;
}

button.tab-right {
  right: 0;
  background: #eeeeee url(<%= asset_path 'bullet_arrow_right.png' %>) no-repeat 50% 50%;
}

/***** Auto-complete *****/
div.autocomplete {
  position: absolute;
  width: 400px;
  margin: 0;
  padding: 0;
}
div.autocomplete ul {
  list-style-type: none;
  margin: 0;
  padding: 0;
}
div.autocomplete ul li {
  list-style-type: none;
  display: block;
  margin: -1px 0 0 0;
  padding: 2px;
  cursor: pointer;
  font-size: 90%;
  border: 1px solid #ccc;
  border-left: 1px solid #ccc;
  border-right: 1px solid #ccc;
  background-color: white;
}
div.autocomplete ul li.selected { background-color: #ffb;}
div.autocomplete ul li span.informal {
  font-size: 80%;
  color: #aaa;
}

#parent_issue_candidates ul li {width: 500px;}
#related_issue_candidates ul li {width: 500px;}

/***** Diff *****/
img.diff, div.diff, table.diff, blockquote.diff, address.diff, h1.diff, h2.diff, h3.diff, h4.diff, h5.diff, h6.diff, hr.diff, p.diff, pre.diff, table.diff, ul.diff, ol.diff {
  padding: 3px;
  margin: 3px;
}

del.diffmod, del.diffdel { background: #fcc; }
ins.diffmod, ins.diffins { background: #cfc; }

.text-diff {
  padding: 1em;
  background-color: #f6f6f6;
  color: #505050;
  border: 1px solid #e4e4e4;
}

/***** Wiki *****/
div.wiki table {
  border: 1px solid #505050;
  border-collapse: collapse;
  margin-bottom: 1em;
}

div.wiki table, div.wiki td, div.wiki th {
  border: 1px solid #bbb;
  padding: 4px;
}

div.wiki .external {
  background-position: 0% 60%;
  background-repeat: no-repeat;
  padding-left: 12px;
  background-image: url(<%= asset_path 'external.png' %>);
}

div.wiki pre {
  margin: 1em 1em 1em 1.6em;
  padding: 2px 2px 2px 0;
  background-color: #fafafa;
  border: 1px solid #dadada;
  width: auto;
  overflow-x: auto;
  overflow-y: hidden;
}

div.wiki ul.toc {
  margin-bottom: 12px;
  margin-right: 12px;
  margin-left: 0;
  display: table
}
* html div.wiki ul.toc { width: 50%; } /* IE6 doesn't autosize div */

div.wiki ul.toc {font-size: 0.8em;}
div.wiki ul.toc.right { float: right; margin-left: 12px; margin-right: 0; width: auto; }
div.wiki ul.toc.left  { float: left; margin-right: 12px; margin-left: 0; width: auto; }
div.wiki ul.toc ul { margin: 0; padding: 0; }
div.wiki ul.toc li { list-style-type: none; margin: 0;}
div.wiki ul.toc li li { margin-left: 1.5em; }
div.wiki fieldset legend {
  font-weight: bold;
  font-size: 10px;
}

div.wiki ul.toc a {
  font-weight: normal;
  background-image: url(<%= asset_path 'arrow-down.png' %>);
  background-repeat: no-repeat;
  background-position: 0% 60%;
  padding-left: 16px;
}

a.wiki-anchor { display: none; margin-left: 6px; text-decoration: none; }
a.wiki-anchor:hover { color: #aaa !important; text-decoration: none; }
h1:hover a.wiki-anchor, h2:hover a.wiki-anchor, h3:hover a.wiki-anchor { display: inline; color: #ddd; }

div.wiki img { vertical-align: middle; }

/***** Work Package quick info *****/

.quick_info {
  padding-bottom: 0.5em;
}

.quick_info.attributes .label {
  font-weight: bold;
}

/***** My page layout *****/
.block-receiver {
  border: 1px dashed #c0c0c0;
  margin-bottom: 20px;
  padding: 15px 0 15px 0;
}

.mypage-box {
  margin-top: 20px;
  padding: 8px 10px 0px 10px;
  border: #C4C4C4 solid 1px;
  background: #FFFFFF url(<%= asset_path 'background_widgets.png' %>) repeat-x 0 0;
  min-height: 65px;

  /* Shadow definitions cross browser */
  -moz-box-shadow: 1px 1px 1px #BFBFBF;
  -webkit-box-shadow: 1px 1px 1px #BFBFBF;
  box-shadow: 1px 1px 1px #BFBFBF;
  zoom: 1;
}

#content .mypage-box h3 {
  margin: 9px 0px 6px;
}

#content .mypage-box table {
  padding: 10;
  margin-top: 15px;
  margin-bottom: 15px;
}

.mypage-box h3, .mypage-box a {
  font-weight: bold;
}

#content .mypage-box table.issues td, #content .mypage-box table th, #content .mypage-box table.list {
  border: none;
  padding: 0;
  width: auto;
  padding-right: 30px;
  padding-bottom: 5px;
}

#content .mypage-box table th {
  border: none;
  background: transparent;
  font-weight: bold;
}

#content .mypage-box table tr.even {
  background-color: white;
}

.handle {
  cursor: move;
}

a.close-icon {
  display: block;
  margin-top: 10px;
  overflow: hidden;
  width: 12px;
  height: 12px;
  background-repeat: no-repeat;
  cursor: pointer;
  background-image: url(<%= asset_path 'close.png' %>);
}

a.close-icon:hover {
  background-image: url(<%= asset_path 'close_hover.png' %>);
}

/***** Icons *****/
.icon {
  background-position: 0% 50%;
  background-repeat: no-repeat;
  padding-left: 19px;
  padding-top: 2px;
  padding-bottom: 3px;
}

.icon-add { background-image: url(<%= asset_path 'plus.png' %>); }
.icon-edit { background-image: url(<%= asset_path 'edit.png' %>); }
.icon-copy { background-image: url(<%= asset_path 'copy.png' %>); }
.icon-configure { background-image: url(<%= asset_path 'configure.png' %>); }
.icon-duplicate { background-image: url(<%= asset_path 'duplicate.png' %>); }
.icon-del { background-image: url(<%= asset_path 'delete.png' %>); }
.icon-move { background-image: url(<%= asset_path 'move.png' %>); }
.icon-rename { background-image: url(<%= asset_path 'rename.png' %>); }
.icon-save { background-image: url(<%= asset_path 'save.png' %>); }
.icon-multiple { background-image: url(<%= asset_path 'table_multiple.png' %>); }
.icon-folder { background-image: url(<%= asset_path 'folder.png' %>); }
.open .icon-folder { background-image: url(<%= asset_path 'folder_open.png' %>); }
.icon-package { background-image: url(<%= asset_path 'package.png' %>); }
.icon-user { background-image: url(<%= asset_path 'user.png' %>); }
.icon-projects { background-image: url(<%= asset_path 'latest_projects.png' %>); }
.icon-help { background-image: url(<%= asset_path 'help.png' %>); }
.icon-attachment  { background-image: url(<%= asset_path 'attachment.png' %>); }
.icon-history  { background-image: url(<%= asset_path 'history.png' %>); }
.icon-time-add  { background-image: url(<%= asset_path 'time.png' %>); }
.icon-stats  { background-image: url(<%= asset_path 'stats.png' %>); }
.icon-warning  { background-image: url(<%= asset_path 'warning.png' %>); }
.icon-reload  { background-image: url(<%= asset_path 'arrow_circle.png' %>); }
.icon-unlock  { background-image: url(<%= asset_path 'locked_un.png' %>); }
.icon-checked  { background-image: url(<%= asset_path 'check.png' %>); }
.icon-details  { background-image: url(<%= asset_path 'zoom_in.png' %>); }
.icon-report  { background-image: url(<%= asset_path 'report.png' %>); }
.icon-comment  { background-image: url(<%= asset_path 'quote.png' %>); }
.icon-summary  { background-image: url(<%= asset_path 'summary.png' %>); }
.icon-server-authentication { background-image: url(<%= asset_path 'server_key.png' %>); }
.icon-issue { background-image: url(<%= asset_path 'ticket.png' %>); }
.icon-zoom-in { background-image: url(<%= asset_path 'zoom_in.png' %>); }
.icon-zoom-out { background-image: url(<%= asset_path 'zoom_out.png' %>); }

.icon-file { background-image: url(<%= asset_path 'files/default.png' %>); }
.icon-file.text-plain { background-image: url(<%= asset_path 'files/text.png' %>); }
.icon-file.text-x-c { background-image: url(<%= asset_path 'files/c.png' %>); }
.icon-file.text-x-csharp { background-image: url(<%= asset_path 'files/csharp.png' %>); }
.icon-file.text-x-php { background-image: url(<%= asset_path 'files/php.png' %>); }
.icon-file.text-x-ruby { background-image: url(<%= asset_path 'files/ruby.png' %>); }
.icon-file.text-xml { background-image: url(<%= asset_path 'files/xml.png' %>); }
.icon-file.image-gif { background-image: url(<%= asset_path 'files/image.png' %>); }
.icon-file.image-jpeg { background-image: url(<%= asset_path 'files/image.png' %>); }
.icon-file.image-png { background-image: url(<%= asset_path 'files/image.png' %>); }
.icon-file.image-tiff { background-image: url(<%= asset_path 'files/image.png' %>); }
.icon-file.application-pdf { background-image: url(<%= asset_path 'files/pdf.png' %>); }
.icon-file.application-zip { background-image: url(<%= asset_path 'files/zip.png' %>); }
.icon-file.application-x-gzip { background-image: url(<%= asset_path 'files/zip.png' %>); }
.icon-file-excel { background-image: url(<%= asset_path 'files/excel.png' %>); }

img.gravatar {
  border: solid 1px #d5d5d5;
  background: #fff;
}

div.issue img.gravatar {
  float: right;
  margin: 0 0 0 1em;
  padding: 5px;
}

div.issue table img.gravatar {
  height: 14px;
  width: 14px;
  padding: 2px;
  float: left;
  margin: 0 0.5em 0 0;
}

h2 img.gravatar {
  margin: -2px 4px -4px 0;
  vertical-align: top;
}

h4 img.gravatar {
  margin: -6px 0 -4px 0;
  vertical-align: top;
}

td.username img.gravatar {
  margin: 0 0.5em 0 0;
  vertical-align: top;
}

#activity dt img.gravatar {
  float: left;
  margin: 0 1em 1em 0;
}

/* Used on 12px Gravatar img tags without the icon background */
.icon-gravatar {
  float: left;
  margin-right: 4px;
}

#activity dt,
.journal {
  clear: left;
}

.journal-link {
  float: right;
}

h2 img { vertical-align: middle; }

.hascontextmenu { cursor: context-menu; }

/* Merged from the new layout #263 */
/**
 * ToC
 * 00 - Base Typography
 * 01 - Header
 * 02 - Main Menu
 * 03 - Main Content
 * 04 - Issue Tables
 * 05 - Single Issue Page
 * 06 - Projects Page
 * 07 - Behavior Styles
 * 08 - Reusable classes
 * 09 - New Issue Form
 * 10 - Plugins and misc
 * 11 - Appended from staging
 */

/*-------------------------------------------------------------------------------
 * =00 - Base Typography
 *
 * This section includes the typography base for the body and heading elements.
 ------------------------------------------------------------------------------*/

body {
  font: normal normal normal 13px/1.5 arial,'lucida grandriale','lucida sans unicode',tahom,sans-serif;
  background: white;
  color: #333;

}

h1,h2,h3,h4,h5,h6 {
  font-weight: bold;
}
h1 {
  font-size: 21px;
}
h2, .wiki h1 {
  font-size: 18px;
  padding: 2px 10px 1px 0px;
  margin: 0 0 10px 0;
  border-bottom: 1px solid #bbbbbb;
}
h3 {
  font-size: 16px;
  margin-bottom: 16px;
}
h4 {
  font-size: 14px;
  margin-bottom: 16px;
}
h5 {
  font-size: 12px;
  text-transform: uppercase;
  margin-bottom: 18px;
}
a:hover {
  text-decoration: underline;
}

/*-------------------------------------------------------------------------------
 * =01 - Header
 *
 * This section includes the site logo, main navigation background, and styles
 * the header and navigation links.
 ------------------------------------------------------------------------------*/


#top-menu {
  height: 81px;
  position: relative;
  z-index: 21;
}
#top-menu.open { /*IE 6-7 z-index stacking issue*/
  z-index: 5;
}
#account-nav {
  display: block;
  background: url(<%= asset_path 'background_top_navigation.png' %>) repeat-x left top;
}
#logo {
  float: left;
  width: 200px;
  height: 43px;
  background: url(<%= asset_path 'logo_openproject.png' %>) no-repeat 15px;
}
#top-menu-items {
  float: right;
  padding-right: 15px;
}
#header {
  background-color: #1E1E1E;
  height: 43px;
  font: arial,19px,white;
}
#header ul {
  line-height: 43px;
  float: left;
  font-size: 13px;
  font-family: "Arial", Arial, sans-serif;
  font-style: normal;
  font-weight: normal;
  color: #ffffff;
  height: 43px;
  border-top: 0;
  position: relative;
}

#header ul#account-info {
  margin-right: 15px;
}
#header li {
  float: left;
  border-right: 1px solid #450308;
  position: relative;
  z-index: 5;
}
#header li:last-child {
  border-right: 0px;
}
#header li > a {
  text-decoration: none;
  color: #FFFFFF;
  height: 43px;
  font-weight: normal;
}
#header li.drop-down select {
  width: 100%;
}
#header li.drop-down > a {
  /* Arrow down white */
  background-image: url(<%= asset_path 'top_menu_arrow_grey_white_sprite.png' %>);
  background-position: right -40px;
  background-repeat: no-repeat;
  padding-right: 35px;
}
#header li > a:hover {
  background-color: #700407;
}
#header li.drop-down > a:hover {
  /* Arrow down grey */
  background-image: url(<%= asset_path 'top_menu_arrow_grey_white_sprite.png' %>);
  background-position: right -2px;
  background-repeat: no-repeat;

  background-color: #700407;
  padding-right: 35px;
}
#header li li a:hover {
  background-color: #FFFFFF;
  color: #222222;
}
#header li.drop-down li > a:hover, #main-menu ul.menu_root li a.selected, #main-menu ul.menu_root li a:hover  {
  -moz-border-radius-topleft: 5px;
  -moz-border-radius-topright: 5px;
  -webkit-border-top-left-radius: 5px;
  -webkit-border-top-right-radius: 5px;
  border-top-left-radius: 5px;
  border-top-right-radius: 5px;
  -moz-border-radius-bottomleft: 5px;
  -moz-border-radius-bottomright: 5px;
  -webkit-border-bottom-left-radius: 5px;
  -webkit-border-bottom-right-radius: 5px;
  border-bottom-left-radius: 5px;
  border-bottom-right-radius: 5px;
  background-color: #7F7F7F;
  font-weight: bold;
  color: #FFFFFF;
}
li a.home {
  text-indent: -999em;
  width: 20px;
  height: 43px;

  /* Home Black */
  background-image: url(<%= asset_path 'home_black_white_sprite.png' %>);
  background-position: center -3px;
  background-repeat: no-repeat;
}

li a.home:hover {
  background-position: center -35px;
}

li a.help {
  text-indent: -999em;
  width: 20px;
  height: 43px;

  /* Question mark white */
  background-image: url(<%= asset_path 'question_mark_grey_white_sprite.png' %>);
  background-repeat: no-repeat;
  background-position: center -6px;
}
li a.help:hover {
  /* Question mark grey */
  background-position: center -41px;
}
#header li.drop-down.open > a {
  background: #FFFFFF url(<%= asset_path 'arrow-down-grey.png' %>) no-repeat right center;
  padding-right: 35px;
  color: #000000;
}
#account-nav li{
  padding: 0;
}
#account-nav li a {
  display: block;
  padding: 0px 9px 0px;
}
#account-nav li > ul > li {
  max-width: 350px;
}
#header .search_field {
  position: relative;
  border: 0px;
  color: white;
  background: none;
  top: 6px;
  width: 119px;
  left: 8px;
  outline: 0px;
}
#header #search_wrap {
  background-repeat: repeat-x;
  width: 162px;
  height: 30px;
  margin-right: 15px;
  margin-top: 6px;
  margin-bottom: 4px;
}
input::-webkit-input-placeholder {
  color:    white;
}
input:-moz-placeholder {
  color:    white;
}
#search {
  float: left;
}
#header li.open > a {
  position: relative;
  top: 0px;
  z-index: 21;
}
#header li > ul {
  display: none;
  position: absolute;
  height: auto;
  min-width: 270px;
  left: -1px;
  z-index: 20;
  border: 1px solid #b7b7b7;
  border-top: 0px;
  background-color: #FFFFFF;
}
#header li.last-child > ul {
  left: auto;
  right: -1px;
}
#header li li {
  float: none;
  white-space: nowrap;
  border-style: solid;
  border-width: 1px 0;
}
#header li.drop-down li > a {
  padding: 6px;
  background: #FFFFFF;
  position: static;
  color: #222222;
  font-size: 13px;
  font-family: "Arial", Arial, sans-serif;
  font-style: normal;
  font-weight: normal;
  margin-top: 3px;
  margin-bottom: 3px;
  margin-left: 6px;
  margin-right: 6px;
  height: 15px;
  line-height: 15px;
}

#breadcrumb {
  height: 38px;
  overflow: hidden;
  background: url(<%= asset_path 'background_breadcrumb.png' %>) repeat-x left top;
  min-width: 1000px;
}

#breadcrumb h1 {
  height: 16px;
  line-height: 16px;
  border-bottom: 1px #d9d9d9;
  color: #333333;
  font-family: "Arial", Arial, sans-serif;
  font-style: normal;
  font-weight: normal;
  font-size: 11px;
  margin-top: 12px;
  margin-bottom: 0px;
  margin-left: 20px;
}
#breadcrumb a {
  text-decoration: underline;
  color: #333333;
}
#nav-search {
  float: right;
}

#nav-search input {
  margin: 5px 5px;
  width: 94%;
}
#nav-login-content {
  position: relative;
  position-top: 44px;
  float: right;
  background: white;
  border: 0px solid #194E60;
  border-top: 0;
  padding-left: 5px;
  padding-top: 5px;
  padding-right: 10px;
  padding-bottom: 8px;
  color: #333333;
  line-height: 19px;
}
#nav-login-content  input[type=text], #nav-login-content input[type=password] {
  height: 20px;
  width: 150px;
}
#nav-login-content  div a {
  display: inline;
  color: #333333;
  padding: 0;
}
div#optional_login_fields {
  top: 10px;
  white-space: nowrap;
  margin-left: 2px;
}
/*-------------------------------------------------------------------------------
 * =02 - Main Menu
 *
 * This section includes the layout and styles for the left navigation column.
 ------------------------------------------------------------------------------*/

#main-menu {bottom: auto;  left: 6px; margin-right: -500px;}
#main-menu {
  width: 185px;
  height: 100%;
  float: left;
  left: 0;
}
#main-menu ul ul {
  display: none;
  background-color: white;
  padding-top: 1px;
  padding-bottom: 1px;
}
#main-menu ul ul.menu-children.unattached {
  border-top: 1px solid #ddd;
}
#main-menu ul ul ul {
  position: absolute;
  left: 185px;
  z-index: 20;
  width: 100%;
  top: 0;
  border: 1px solid #AFAFAF;
  background: #f3f3f3;
}
#main-menu ul.menu_root li {
  border-top: 1px solid #f5f5f5;
  border-bottom: 1px solid #e2e2e2;
  position: relative;
  min-height: 23px;
  background-color: #e9e9e9;
}
#main-menu ul.menu_root li li {
  border: 0;
  background-color: white;
}
#main-menu ul.menu_root li li li {
  padding: 0;
  width: 100%;
  border-bottom: 1px solid #DDDDDD;
  border-top: 1px solid #FFFFFF;
}
#main-menu ul.menu_root li li li:first-child {
  border-top: 0;
}
#main-menu a {
  text-decoration: none;
  line-height: 23px;
  display: block;
  position: relative;
  height: 23px;
  color: #333333;
  font-weight: normal;
  font-size: 13px;
  font-family: "Arial", Arial, sans-serif;
  font-style: normal;
}
#main-menu ul.menu_root li a {
  margin: 6px;
  font-weight: bold;
  padding: 0 0 0 20px;
}
#main-menu a.selected, #main-menu a:hover {
}
#main-menu ul.menu_root li li a {
  font-weight: normal;
}
#main-menu ul.menu_root li li.current a {
  font-weight: bold;
}
#main-menu ul.menu_root li li a span {
  font-weight: normal;
  color: #999;
  float: right;
  padding-right: 9px;
}
#main-menu ul.menu_root li li li a span {
  padding: 0;
}
#main-menu .toggler {
  position: absolute;
  right: 0px;
  top: 0px;
  width: 40px;
  height: 25px;
}
#main-menu .toggler {
  /* Arrow down */
  background-image: url(<%= asset_path 'double_arrows_grey_white_sprite.png' %>);
  background-position: 10px -1px;
}

#main-menu ul.menu_root li .open .toggler {
  /* Arrow up */
  background-image: url(<%= asset_path 'double_arrows_grey_white_sprite.png' %>);
  background-position: 10px -26px;
}
#main-menu ul.menu_root li .selected.open .toggler, #main-menu ul.menu_root li .open:hover .toggler {
  /* Arrow up white */
  background-image: url(<%= asset_path 'double_arrows_grey_white_sprite.png' %>);
  background-position: 10px -159px;
}
#main-menu ul.menu_root li a:hover .toggler, #main-menu ul.menu_root li .selected .toggler {
  /* Arrow down white */
  background-image: url(<%= asset_path 'double_arrows_grey_white_sprite.png' %>);
  background-position: 10px -120px;
}

#main-menu ul.menu_root li li .toggler {
  display: none;
}
#main-menu ul.menu_root li li li a {
  padding: 0 12px;
}
#main-menu ul.menu_root li li ul.profile-box li {
  padding: 6px 12px;
}
#main-menu ul.menu_root li li ul.profile-box li a {
  display: inline;
  padding: 0;
  color: #226D81;
  line-height: 1.5;
}
#main-menu ul.menu_root li li ul.profile-box li a:hover {
  text-decoration: underline;
}

/* Mimic ".icon .icon-time" */
#main-menu ul.menu_root li a.time-details, #main-menu ul.menu_root li a.billable-time-details, #main-menu ul.menu_root li a.overhead-time-details { background-image: url(<%= asset_path '../../time.png' %>); background-position: 30px 40%; background-repeat: no-repeat; padding-left: 50px; }

#main-menu p.password { font-weight: bold; margin: 25px 0; }



/*-------------------------------------------------------------------------------
 * =03 - Main Content
 *
 * This section includes the layout and styles for the main content area.
 ------------------------------------------------------------------------------*/
#main {
  background: white;
  position: relative;
  z-index: 20;
  padding-bottom: 50px;
  overflow: auto;
}

h1.title {
  margin: 12px 24px 9px;
}
#content {
  margin: 0 15px 10px 187px;
  padding: 10px;
  width: auto;
  overflow: hidden;
}
#content .title-bar {
  position: relative;
}

.title-bar h2 span {
  font-weight: bold;
}

.button-large {
}

/* .button-large was too generic and targeted other pages with it's positioning */
.title-bar .button-large {
  position: absolute;
  top: 8px;
}

.button-large a {
  padding: 3px 9px;
  display: block;
  color: #6a0406;
}
.title-bar .add-filter {
  right: 155px;
}

fieldset#filters div.add-filter {
  text-align: right;
}

.title-bar .new-issue {
  right: 10px;
}
.title-bar .new-issue a {
  background: url(<%= asset_path 'plus.png' %>) no-repeat 6px center;
  padding-left: 26px;
}
.title-bar-extras {
  color: #333333;
}
.title-bar-extras ul {
  padding: 10px;
  overflow: auto;
}
.title-bar-extras li {
  padding-bottom: 5px;
}
.title-bar-extras select {
  margin-right: 10px;
}
.extras-actions {
  padding: 5px 10px;
  position: relative;
}
.extras-actions a {
  border: 0;
  color: #000;
  padding-left: 18px;
  margin-right: 10px;
  cursor: pointer;
  font-family: inherit;
  font-size: 11px;
}
input.apply {
  background-image: url(<%= asset_path 'check.png' %>);
}
input.save {
  background-image: url(<%= asset_path 'save.png' %>);
}

/*-------------------------------------------------------------------------------
 * =04 - Issue Table
 *
 * This section includes the layout and styles for the main issues table.
 ------------------------------------------------------------------------------*/

form#issue-list {
  position: relative;
}
#content table.issues {
  width: 100%;
}
#content table th {
  font-weight: normal;
}
#content table.issues td, #content table th {
  border: 0 none;
  padding: 3px 6px;
  text-align: left;
  position: relative;
  vertical-align: top;
}
#content table th a {
  color: #111;
  text-decoration: none;
}
#content table th a:hover {
  color: #6a0406;
  text-decoration: underline;
}
#content table th.current-sort {
  background: #fff url(<%= asset_path 'gradient-up.png' %>) repeat-x;
}

#content table th.current-sort a {
  background: url(<%= asset_path 'sort_desc.png' %>) no-repeat right center;
  padding-right: 16px;
  display: block;
}
#content table tr.odd {
  background-color: white;
}
#content table tr.even {
  background-color: #f6f7f8;
}
#content table tr.even:hover, #content table tr.odd:hover {
  background-color: #FFD;
}
#content table tr.context-menu-selection, #content table tr.context-menu-selection:hover {
  background-color: #FFFFB2;
}
#content table td.issue {
  background: url(<%= asset_path 'arrow-bottom-right.png' %>) no-repeat right bottom;
  width: 42px;
  cursor: context-menu;
}
#content table td.updated {
  width: 80px;
}
#content table a.toggle-select {
  background: url(<%= asset_path 'check.png' %>) no-repeat center center;
  display: block;
  text-indent: -9999em;
}
#multiple-action-buttons {
  float: left;
  margin: 10px 0;
}
#multiple-action-buttons li {
  float: left;
  margin-right: 10px;
}
.pagination, .other-formats {
  margin: 10px 0;
}
.pagination a {
  padding: 1px 2px;
}

/*-------------------------------------------------------------------------------
 * =05 - Single Issue Page
 *
 * This section includes the layout and styles for the single issues page.
 ------------------------------------------------------------------------------*/

.title-bar-actions {
  position: absolute;
  right: 0px;
  top: 0;
  padding: 0 100px 0 10px;
  height: 100%;
  margin-top: 2px;
}
.title-bar .title-bar-actions .contextual {
  /*	line-height: 3.5;*/
  padding-right: 0px;
}
.title-bar-actions .contextual a {
  /*	color: #fff;*/
}
.title-bar .title-bar-actions .contextual a.icon {
  margin-right: 0px;
}
.title-bar .update {
  right: 0;
}
.title-bar .update a {
  padding-left: 26px;
  background: url(<%= asset_path 'edit.png' %>) no-repeat 5px center;
  font-weight: bold;
}
div.issue {
}
div.issue hr {
  margin-top: 10px;
  margin-bottom: 10px;
  clear: both;
}
#content div.issue h3, div.issue h3 {
  border: 0px;
  margin-top: -6px;
  margin-bottom: 0px;
}
#content div.issue table td, #content div.issue table th {
  background: none;
  border: 0 none;
  padding: 0 3px;
  padding-left: 0px;
}
#content div.issue table th {
  font-weight: bold;
}
.gravatar {
  border: 1px solid #aaa;
}
.issue p {
  margin-bottom: 5px;
}
.attachments h4 {
  margin-bottom: 6px;
  background: url(<%= asset_path 'files-showhide.png' %>) no-repeat right bottom;
  cursor: pointer;
}
.attachments h4.closed {
  background-position: right 5px;
}

table.files {
  display: table;
}
#content table.files td, #content table.files th, #content table.files {
  border: 0;
  background: none;
}
#content table.files th {
  font-weight: bold;
  padding: 1px;
}
#content table.files td {
  color: #555;
  padding: 1px;
}
#content table.files .opt-desc {
  width: 60%;
}
#content table.files td a {
  position: relative;
}
#history {
  margin-top: 1em;
  margin-bottom: 0px;
}
#history h3 {
  margin-bottom: 20px;
}
#history .journal {
  position: relative;
  margin: 0 0 15px;
  margin-bottom: 45px;
  min-height: 40px;
  clear: left;
  margin-left: 3px;
}
.journal .profile-wrap {
  float: left;
  position: relative;
  left: 0;
  top: 0;
  padding-left: 4px;
  padding-right: 4px;
}
.journal h4 {
  font-size: 12px;
  font-weight: normal;
  position: relative;
  z-index: 5;
  border: 0;
  margin-bottom: 0px;
}
.journal h4 .history-id {
  float: right;
  color: #999;
}
.journal .wiki {
  padding: 10px 10px 5px 0px;
  overflow: auto;
  margin-left: 50px;
}
.journal .contextual {
  float: right;
}
.journal .contextual a {
  float: left;
  display: block;
  margin: 0 0 0 5px;
  height: 16px;
  width: 16px;
  background-repeat: no-repeat;
  background-position: center center;
}
.contextual .edit {
  background-image: url(<%= asset_path 'edit.png' %>);
}
.contextual .comment {
  background-image: url(<%= asset_path 'quote.png' %>);
}
.question-line {
  display: block;
}
#content blockquote, .wiki ol, .wiki ul {
  padding-left: 9px;
}
.wiki p {
  margin-bottom: 5px;
}
blockquote {
  font-style: italic;
  background: url(<%= asset_path 'blockquote-bg.png' %>) no-repeat 25px 3px;
}
.wiki ul li {
  list-style: disc inside none;
}
.file-thumbs {
  margin: 20px 0 0;
  overflow: hidden;
  float: left;
}
.file-thumbs a {
  display: block;
  float: left;
  margin-right: 10px;
  text-align: center;
}
.file-thumbs a img {
  display: block;
  margin: 0 auto 5px;
  border: 1px solid #226D81;
}
.file-thumbs a img.pdf {
  border: 0;
}

.journal-attributes {
  color: #333333;
  font-size: 11px;
}
ul.journal-attributes {
  list-style-type: disc;
}
ul.journal-attributes li {
  margin-left: 75px;
}

/*-------------------------------------------------------------------------------
 * =06 - Projects Page
 *
 * This section defines the styles for the projects "home" page.
 ------------------------------------------------------------------------------*/

#content.nosidebar {
  margin-left: 20px;
  padding: 15px 60px 15px 25px;

}
#project-links {
  right: 30px;
  color: #ccc;
  font-weight: bold;
}
.nosidebar blockquote {
  margin: 1em 0;
}
.nosidebar p {
  margin-bottom: 1em;
}
li.root {
  font-size: 18px;
  margin-bottom: 24px;
}
li.child {
  font-size: 14px;
}
.nosidebar ul.projects {
  margin: 24px 0 0;
}
.nosidebar ul.projects ul {
  margin: 0;
}
ul.projects .description {
  font-size: 12px;
}
.nosidebar ul.projects li {
  list-style: none outside none;
  background: none;
}
.nosidebar ul.projects li .my-project {
  padding: 0 0 0 24px;
  background: url(<%= asset_path 'fav.png' %>) no-repeat left top;
}
ul.projects a {
  font-weight: bold;
}
ul.projects li div.root {
  margin-bottom: 12px;
}
.nosidebar ol li {
  list-style: decimal outside none;
  margin-left: 24px;
}
.nosidebar ol, .nosidebar ul {
  margin: 0 0 12px 18px;
}


/*-------------------------------------------------------------------------------
 * =07 - Behavior Styles
 *
 * This section defines the styles for handling behaviors - popups, flyouts, etc.
 ------------------------------------------------------------------------------*/

.profile-wrap {
  float: right;
  position: relative;
  width: 42px;
  height: 42px;
  top: 7px;
  right: 14px;
}
.profile-box {
  position: absolute;
  right: 0;
  top: 45px;
  width: 205px;
  display: none;
  z-index: 10;
}
.issue .profile-box ul, .journal .profile-box ul {
  background: url(<%= asset_path 'profile-arrow-up.png' %>) no-repeat 175px top;
  position: relative;
  z-index: 11;
  top: -8px;
  padding-top: 8px;
  margin-bottom: -8px;
}
.journal .profile-box {
  right: auto;
  left: 0;
}
.journal .profile-box ul {
  background-position: 13px top;
}
.profile-box ul li {
  border-top: 1px solid #fff;
  border-bottom: 1px solid #ddd;
  padding: 5px 10px;
}
.profile-box ul li:first-child {
  border-top: 0;
}
.profile-box ul li:last-child {
  border-bottom: 0;
}
.profile-box .gravatar {
  border: 0;
  float: left;
  margin-right: 6px;
}

/* file table hovers */
a.has-thumb img {
  position: absolute;
  display: none;
  border: 1px solid #a6c6cf;
  padding: 4px;
  background: #fff;
  -moz-border-radius: 3px;
  -webkit-border-radius: 3px;
  border-radius: 3px;

}
a.has-thumb.active {
  left: -10px;
  background: url(<%= asset_path 'thumb-arrow-right.png' %>) no-repeat left center;
  padding-left: 10px;
  margin-right: -10px;
}

td.issue div.issue-wrap-outer {
  position: relative;
}

#context-menu {
  position: absolute;
  left: -7px;
  top: -7px;
  padding: 6px;
  z-index: 21;
}

#context-menu ul {
  width: 140px;
  position: absolute;
  left: -7px;
  z-index: 20;
  display: block;
  /* From .menu */
  background: #f4f4f4;
  border: 1px solid #afafaf;

}
#context-menu li {
  padding: 6px !important;
  background-position: 6px center;
  background-repeat: no-repeat;
  cursor: pointer;
  /* From .menu */
  border-top: 1px solid #fff !important;
  border-bottom: 1px solid #ddd !important;
}

#context-menu li.folder div.submenu {
  background: url(<%= asset_path 'arrow-right.png' %>) no-repeat right;
  position: absolute;
  height: 9px;
  width: 7px;
  top: 11px;
  right: 6px;
}
#context-menu li.folder ul {
  display: none;
  left: 140px;
  top: -1px;
  width: auto;
  z-index: 19;
}
#context-menu li li {
  padding: 6px 12px;
  width: auto;
  display: block;
  white-space: nowrap;
}
#context-menu li:hover ul {
  display: block;
}

.button-large ul {
  position: absolute;
  right: -1px;
  top: 20px;
  z-index: 5;
  display: none;
}
.button-large ul li {
  padding: 0;
  white-space: nowrap;
}
.title-bar .button-large ul li a {
  background-image: none;
  padding: 6px 12px;
}
.title-bar .button-large ul li a:hover {
  background-color: #fff;
}

/*-------------------------------------------------------------------------------
 * =08 - Reusable Classes
 *
 * This section defines reusable classes for menus, etc.
 ------------------------------------------------------------------------------*/

.menu li {
  position: relative;
  padding: 6px;
}
.menu li:first-child {
  border-top: 0;
}
.menu li:last-child {
  border-bottom: 0;
}
.inline {
  display: inline;
}

/*-------------------------------------------------------------------------------
 * =11 - Appended from staging
 ------------------------------------------------------------------------------*/
/* tooltip fix */
form#issue-list {
  display: block;
}
.js-tooltip, .js-tooltip-inner {width: 100%;}
.js-tooltip-inner {
  max-height: none;
}
.js-tooltip .issue-tooltip-description {
  max-height: 200px;
  overflow: hidden;
}

/* roadmap breathing */
#roadmap h3 {
  margin: 21px 0 12px;
}
div#roadmap fieldset.related-issues {
  margin: 12px 0;
  padding: 6px 12px;
  -moz-border-radius: 5px;
  -webkit-border-radius: 5px;
  border-radius: 5px;
}
#roadmap fieldset legend {
  font-style: italic;
}

tr.context-menu-selection td.priority {
  background: none !important;
}

/* Blue dots killed */
.nosidebar ul li {
  background: none;
  list-style: disc outside none;
}
.nosidebar ul {
  margin: 12px 0 12px 18px;
}

ul.projects div.root a.project {
  font-family: inherit;
}
#content #login-form table {
  border: 0 none;
  background: none;
  margin: 0;
}
#content #login-form table tr:hover {
  background: none;
}
#login-form table td, #login-form table th {
  border: 0 none;
}

/* tables don't all need border you know */
#relations table td, #relations table th {
  border: 0 none;
}

div.issue div#relations {
  margin-top: 25px;
}

/* sidebar cleanup */
#sidebar {
  padding: 10px 10px 2px 20px;
  width: auto;
  color: #333333;
  font-weight: normal;
  font-size: 11px;
  font-family: "Arial", Arial, sans-serif;
  font-style: normal;
}

#sidebar h3 {
  color: #333333;
  font-weight: bold;
  font-size: 14px;
  font-family: "Arial", Arial, sans-serif;
  font-style: normal;
  margin: 0px;
  padding: 0px;
  margin-top: 20px;
  margin-bottom: 8px;
}

div#sidebar > h3:first-child {
  margin-top: 0px;
}

#sidebar a, #sidebar a:link, #sidebar a:visited {
  color: #6a0406;
  font-weight: bold;
  height: auto;
  display: inline;
  position: static;
  font-style: normal;
  line-height: 1.5;
}
#sidebar a:hover {
  text-decoration: underline;
}
#sidebar input.button-small {
  margin-top: 6px;
}
#sidebar ul {border: none; overflow-x: hidden;}
#sidebar li {border: none; }
#sidebar li a {padding: 0px; }

#main-menu ul.menu_root li li a {
  padding-left: 30px;
  padding-right: 3px;
  text-indent: -6px;
  letter-spacing: -.01em;
}
#main-menu ul.menu_root li a.time-details, #main-menu ul.menu_root li a.overhead-time-details, #main-menu ul.menu_root li a.billable-time-details {
  padding-left: 40px;
  background-position: 12px 45%;
}

/* custom query page */
#content .box fieldset {
  border: 1px solid #ddd;
  margin: 18px 10px 6px;
  padding: 10px;
}
#content .box fieldset legend {
  font-weight: bold;
}
.box fieldset li.filter {
  padding-top: 6px;
  overflow: hidden;
}
.box fieldset select {
  margin-right: 6px;
}
.box fieldset #add_filter_select {
  margin-bottom: 6px;
}
.box li.filter label {
  clear: left;
  float: left;
  width: 170px;
}
fieldset#columns table {
  width: auto;
}
fieldset#columns td {
  border: 0;
  vertical-align: middle;
}

/* Flash notices */
div.flash {
  margin: 0 0 10px;
  border: 1px solid;
  -moz-border-radius: 5px;
  -webkit-border-radius: 5px;
  border-radius: 5px;
}

/* all kinds of wonderful tweaks */

.question pre {
  color: #111;
}
.box p {
  padding-top: 5px;
  padding-bottom: 8px;
}
#content .box h3 {
  margin-top: 3px;
}
div.issue hr {
  width: auto;
}
.question .wiki {
  margin: 0;
}
.wiki ol, .wiki ul {
  margin-bottom: 6px;
}
#content h3, #history h3 {
  margin: 12px 0 6px;
}
#content h2 + h3 {
  margin-top: 12px;
}
div.issue img.gravatar, #history img.gravatar {
  float: none;
  margin: 0;
  padding: 0;
}
p.author {
  margin-bottom: 15px;
  font-style: italic;
}
/* add filter select box on non-issue pages */
fieldset#filters div.add-filter {
  text-align: left;
  margin: 0 0 6px 0;
}
.nosidebar #add_filter_select {
  margin-bottom: 6px;
}
.nosidebar .box fieldset {
  line-height: 1.5;
  margin: 0 0 12px 180px;
}
.nosidebar .box fieldset legend {
  margin-bottom: 6px;
}
.nosidebar fieldset ul li {
  background: none;
}
.title-bar .add-filter.button-large {
  background: none;
  border: none;
}
.title-bar .contextual {
  padding: 0 0 0 12px;
  position: absolute;
  right: 10px;
  top: 0;
  margin: 0;
}
.title-bar .contextual a.icon {
  line-height: 3.5;
  margin-right: 16px;
}
.title-bar .grouping {
  padding: 0 10px 10px;
}
.title-bar-extras ul {
  border-bottom: none;
}
.extras-actions {
  border-top: none;
}
.nosidebar fieldset ul {
  margin-left: 0;
}
.nosidebar ol.ui-sortable li {
  list-style: none outside none;
}
tr.time-entry {
  white-space: normal;
}

/*===== Replacement Images =====*/

.icon-edit, .title-bar .update a {
  background-image: url(<%= asset_path 'edit.png' %>);
}
.icon-del {
  background-image: url(<%= asset_path 'delete.png' %>);
}
.journal .contextual a[title=Edit] img {
  display: none;
}
.journal .contextual a[title=Edit] {
  background: url(<%= asset_path 'edit.png' %>) no-repeat;
}


/* -- New #main-menu toggle CSS */
#main-menu .toggle-follow {
  position: absolute;
  width: 120px;
  height: 25px;
}

/* comments */
.wiki ol li {
  list-style: decimal inside;
}

/* scm */
#content table .changeset td.id a:hover {
  text-decoration: underline;
}

/* issue updates */
#update form#issue-form .attributes p {
  padding-bottom: 5px;
}
#update fieldset .box {
  padding: 0;
  border: 0 none;
}
#update .tabular label {
  width: 140px;
  margin-left: -147px;
}
#update .tabular p {
  padding-left: 140px;
}

/* Delete icon */
table.files a.icon-delete {
  float: left;
  padding: 0;
  display: block;
  text-indent: -9999em;
  width: 16px;
  height: 16px;
  background: url(<%= asset_path 'delete.png' %>) no-repeat 0 0;
  margin-right: 6px;
}


/* clearfix */
html > body #content:after {
  content: ".";
  display: block;
  height: 0;
  clear: both;
  visibility: hidden;

}
#content table.files .opt-desc {
  width: 45%;
}

/* member settings [pc] */

select#member_role_id {
  width: 75px;
}

/* fix for thumbnail jankiness */
a.has-thumb.active {
  left: auto;
  margin-left: -10px;
  margin-right: 0;
  *left: -10px;    /* IE6 & 7 hacks */
  *margin-left: 0;
}
a.has-thumb img {
  z-index: 1001;
}

/* max height on menus */
#context-menu li.assigned > ul {
  max-height: 250px;
  overflow-x: hidden;
  overflow-y: auto;
}

/* Make icons non repeating */

#more-menu.drop-down ul li a.projects { border-top: 1px solid #555; }

/*************************************************************************
Additional wiki styles
 *************************************************************************/

.button {
  padding-left: .25em;
  padding-right: .25em;
  background: #507aaa;
  color: white;
  font-weight: bold;
}

.wiki p.see-also,    .wiki p.caution,    .wiki p.important,    .wiki p.info,    .wiki p.tip,    .wiki p.note,
.wiki span.see-also, .wiki span.caution, .wiki span.important, .wiki span.info, .wiki span.tip, .wiki span.note {
  display: block;
  margin-top: .5em;
  margin-bottom: .5em;

  padding: 4px 4px 4px 48px;
  min-height: 33px;
}
.wiki p.smallsee-also,    .wiki p.smallcaution,    .wiki p.smallimportant,    .wiki p.smallinfo,    .wiki p.smalltip,    .wiki p.smallnote,
.wiki span.smallsee-also, .wiki span.smallcaution, .wiki span.smallimportant, .wiki span.smallinfo, .wiki span.smalltip, .wiki span.smallnote {
  display: block;
  margin-top: .5em;
  margin-bottom: .5em;

  padding: 4px 4px 4px 34px;
  min-height: 24px;
}

.wiki p.see-also, .wiki span.see-also {
  background: url(<%= asset_path 'wiki_styles/see-also.png' %>) 4px 4px no-repeat #f5fffa;
  border: 1px solid #AAB1AD;
}
.wiki p.smallsee-also, .wiki span.smallsee-also {
  background: url(<%= asset_path 'wiki_styles/see-also_small.png' %>) 4px 4px no-repeat #f5fffa;
  border: 1px solid #AAB1AD;
}

.wiki p.caution, .wiki span.caution {
  background: url(<%= asset_path 'wiki_styles/caution.png' %>) 4px 6px no-repeat #f5fffa;
  border: 1px solid #AAB1AD;
}
.wiki p.smallcaution, .wiki span.smallcaution {
  background: url(<%= asset_path 'wiki_styles/caution_small.png' %>) 4px 4px no-repeat #f5fffa;
  border: 1px solid #AAB1AD;
}

.wiki p.important, .wiki span.important {
  background: url(<%= asset_path 'wiki_styles/important.png' %>) 4px 7px no-repeat #F0F8FF;
  border: 1px solid #C1C8CF;
}
.wiki p.smallimportant, .wiki span.smallimportant {
  background: url(<%= asset_path 'wiki_styles/important_small.png' %>) 4px 6px no-repeat #F0F8FF;
  border: 1px solid #C1C8CF;
}

.wiki p.info, .wiki span.info {
  background: url(<%= asset_path 'wiki_styles/info.png' %>) 4px 4px no-repeat #FFFFE0;
  border: 1px solid #FFFF00;
}
.wiki p.smallinfo, .wiki span.smallinfo {
  background: url(<%= asset_path 'wiki_styles/info_small.png' %>) 4px 4px no-repeat #FFFFE0;
  border: 1px solid #FFFF00;
}

.wiki p.tip, .wiki span.tip {
  background: url(<%= asset_path 'tip.png' %>) 4px 4px no-repeat;
  border: 1px solid #C7CFCA;
}
.wiki p.smalltip, .wiki span.smalltip {
  background: url(<%= asset_path 'wiki_styles/tip_small.png' %>) 4px 5px no-repeat #F5FFFA;
  border: 1px solid #C7CFCA;
}

.wiki p.note, .wiki span.note {
  background: url(<%= asset_path 'wiki_styles/note.png' %>) 6px 4px no-repeat #F5FFFA;
  border: 1px solid #C7CFCA;
}
.wiki p.smallnote, .wiki span.smallnote {
  background: url(<%= asset_path 'wiki_styles/note_small.png' %>) 5px 4px no-repeat #F5FFFA;
  border: 1px solid #C7CFCA;
}

.reorder-icons img {
  padding-right: 3px;
  padding-left: 3px;
}


/* Accessibility specific styles */
.hidden-for-sighted {
  position: absolute;
  left: -10000px;
  top: auto;
  width: 1px;
  height: 1px;
  overflow: hidden;
}

/* Cut of text with '...' - working on all major browsers and IE6+
 * not working for Firefox < 7 */
.ellipsis {
  white-space: nowrap;
  overflow: hidden;
  text-overflow: ellipsis;
  -o-text-overflow: ellipsis;
  -ms-text-overflow: ellipsis;
}

label.label-with-input {
  display: block;
  white-space: nowrap;
  zoom: 1;
  margin-left: 0px;
  float: none;
}

fieldset#attachments input, fieldset#attachments span.add_another_file {
  zoom: 1;
  margin-left: 10px;
  margin-right: 10px;
}

#query_form_content {
  padding-top: 10px;
}
#lower-title-bar div.contextual {
  margin-top: -8px;
}
#lower-title-bar {
  margin-top: 30px;
  margin-left: 10px;
}
#watchers .contextual {
  margin-top: 0px;
}
div.description, div.issue_tree, div.relations {
  padding-left: 3px;
}
div.box-actions {
  float: right;
  margin-right: 16px;
  z-index: 500;
}
div.block-receiver div.mypage-box {
  margin-top: 8px;
  padding-bottom: 8px;
}
div.block-receiver div.mypage-box div.box-actions {
  margin-top: 5px;
}
h4.overview {
  margin-bottom: 0px;
  border: 0;
}
div.mypage-box p.summary {
  font-style: normal;
}
div.mypage-box div.overview p.author {
  margin-bottom: 7px;
}
#content .additional-information {
  font-size: 11px;
}
div.issues.box > p, div.mypage-box p {
  margin-top: 15px;
}

div.news.box > p {
  margin-top: -15px;
}
div.news {
  margin-bottom: 30px;
}
div.overview {
  padding: 6px;
  margin-bottom: 10px;
  line-height: 1.5em;
}
td.table-buttons {
  vertical-align: middle;
}
select#available_columns {
  margin-right: 0px;
}
.pages-hierarchy {
  padding-left: 10px;
  list-style-type: disc;
  list-style-position: inside;
}
ul.action_menu_main {
  float: right;
  margin-top: 7px;
}
ul.action_menu_main > li {
  float: left;
}
ul.action_menu_more > li {
  padding-top: 5px;
}
ul.action_menu_more {
  position: absolute;
  top: 40px;
  right: 25px;
  z-index: 100;

  padding: 10px;
  padding-top: 5px;

  background: white;
  border: 1px solid #B7B7B7;

  box-shadow: 1px 1px 2px #aaa;
}
#lower-title-bar ul.action_menu_more {
  bottom: 0;
  right: 0;
  margin-bottom: 25px;
  top: auto;
}
#lower-title-bar ul.action_menu_main > li.drop-down {
  position: relative;
}
#toggle-project-menu {
  height: 15px;
  width: 184px;
  border-bottom: 1px solid #DDD;
  border-right: 1px solid #DDD;
  background-color: #E9E9E9;
}
#toggle-project-menu:hover {
  background-color: #D8D8D8;
}
#toggle-project-menu.show, #main-menu.hidden {
  width: 15px;
}
#content.hidden-navigation {
  margin-left: 15px;
}
#main-menu #toggle-project-menu a.navigation-toggler {
  position: relative;
  float: right;
  width: 100%;
  height: 15px;

  /* Arrow left */
  background-image: url(<%= asset_path 'double_arrows_grey_white_sprite.png' %>);
  background-position: 148px -91px;
  background-repeat: no-repeat;
}
#main-menu #toggle-project-menu.show a.navigation-toggler {
  width: 15px;
  height: 100%;

  /* Arrow right */
  background-image: url(<%= asset_path 'double_arrows_grey_white_sprite.png' %>);
  background-position: -8px -200px;
  background-repeat: no-repeat;
}
#main-menu #toggle-project-menu a.navigation-toggler:hover {
  /* Arrow left white */
  background-position: 148px -58px;
  background-repeat: no-repeat;
}
#main-menu #toggle-project-menu.show a.navigation-toggler:hover {
  /* Arrow right white */
  background-position: -39px -200px;
  background-repeat: no-repeat;
}

.pagination .previous_page {
  background: url(<%= asset_path 'double_arrow_left.png' %>) 0 1px no-repeat;
  width: 100%;
  height: 15px;
  padding-left: 18px;
}

.pagination .next_page {
  background: url(<%= asset_path 'double_arrow_right.png' %>) right 1px no-repeat;
  width: 100%;
  height: 15px;
  padding-right: 18px;
}

.pagination .next_page.disabled,
.pagination .previous_page.disabled {
  display: none;
}

.pagination .range,
.pagination .per_page_options {
  padding-left: 0.5em;
}

.pagination .per_page_options {
  border-left: 1px solid #4B4B4B;
  margin-left: 0.5em;
}

#menu-sidebar.hidden {
  display: none;
}
div#history div.journal div.wiki {
  overflow: auto;
}

ul.breadcrumb {
  list-style-image: url(<%= asset_path 'breadcrumb-list.png' %>);
  list-style-position: inside;
  width: 10000px;
}
#top-menu ul.breadcrumb li.first-breadcrumb-element {
  padding-left: 0px;
}
#top-menu ul.breadcrumb li {
  float: left;
  padding-left: 6px;
}
#breadcrumb a {
  font-weight: normal;
  text-decoration: none;
}

#breadcrumb a:hover {
  text-decoration: underline;
}

#breadcrumb li.cutme {
  max-width: 40px;
}

div#watchers{
  margin-top: 25px;
}

div#watchers > form > p {
  margin-top: 5px;
}

a > img.imgtag-icon {
  float: left;
  margin-right: 3px;
}

#breadcrumb a.breadcrumb-project-title {
  font-weight: bold;
  font-size: 13px;
}

th.checkbox img {
  margin-left: 3px;
  margin-top: 3px;
}

p.buttons {
  margin-left: 10px;
}
div.contextual > a.icon, p.buttons > a, ul.action_menu_main > li {
  padding-right: 10px;
}
strong.related-issues-heading {
  display: block;
  margin-top: 10px;
}
div.indent {
  padding-left: 10px;
}
form.wiki_menu_item_form p {
  padding-left: 0px;
}
form.wiki_menu_item_form label {
  display: inline-block;
  margin-bottom: 10px;
  margin-left: 0px;
  width: auto;
  font-weight: bold;
}

form.wiki_menu_item_form select#parent_wiki_menu_item {
  margin-left: 7px;
  margin-top: -1px;
}
form.wiki_menu_item_form label#name_of_item {
  float: left;
  padding-left: 3px;
  margin-right: 4px;
  line-height: 21px;
}
form.wiki_menu_item_form label#with-select {
  margin-left: 0px;
}
form.wiki_menu_item_form select#parent_wiki_menu_item_wiki_page {
  margin-bottom: 10px;
}
form.wiki_menu_item_form p input {
}
form.wiki_menu_item_form fieldset#wiki_menu_item_setting {
  margin-top: 10px;
}
form.wiki_menu_item_form p.name_of_item {
  padding-top: 10px;
}
form.wiki_menu_item_form p.main_item {
  padding-bottom: 0px;
}
form.wiki_menu_item_form p.wiki_menu_item_optional_links {
  margin-left: 10px;
  padding-top: 0px;
}


/* Open Project Design generated by theme-generator */

body {
  color: #4b4b4b;
  font-size: 12px;
}

content {
  font-size: 12px;
}
/***** Layout *****/

#header {
  background-color: white;
  min-width: 1000px;
}

li a.help {
  background-image: url(<%= asset_path 'question_mark_black_white_sprite.png' %>);
  background-position: center -48px;
}

li a.help:hover {
  background-image: url(<%= asset_path 'question_mark_black_white_sprite.png' %>);
  background-position: center -13px;
}

#top-menu {
  height: 83px;
  background: #ECECEC;
}

#top-menu-items {
  padding-top: 0px;
}

#breadcrumb {
  border-top: 3px solid #24b3e7 ;
  border-bottom: 0px ;
  background: -khtml-gradient(linear, left top, left bottom, from(#FFFFFF), to(#E4E4E4)); /* Konqueror */
  background: -webkit-gradient(linear, left top, left bottom, from(#FFFFFF), to(#E4E4E4));   /* Webkit (Chrome, Safari, ...) */
  background: -moz-linear-gradient(top,  #FFFFFF,  #E4E4E4); /* Gecko (Firefox, ...) */
  filter:progid:DXImageTransform.Microsoft.gradient(startColorstr='#FFFFFF', endColorstr='#E4E4E4'); /* IE 5.5 - 7 */
  -ms-filter: progid:DXImageTransform.Microsoft.gradient(startColorstr='#FFFFFF', endColorstr='#E4E4E4'); /* IE 8 */
}

#header li > ul {
  top: 29px;
}

#header {
  height: '';
}

#logo {
  background: url(<%= asset_path 'logo_openproject.png' %>) no-repeat 19px 8px;
  width: 245px;
  height: '';
}

li a.home  {
  background-image: url(<%= asset_path 'instanz_logo_grey.png' %>);
  background-position: center center;
  width: 35px;
}

li a.home:hover  {
  background-image: url(<%= asset_path 'instanz_logo_white.png' %>);
  background-position: center center;
}

#header #search_wrap {
  background: transparent url(<%= asset_path 'search.png' %>) no-repeat;
}
#header .search_field {
  color: #4b4b4b;
}

#account-nav {
  background: white;
  display: block;
  -ms-filter: "progid:DXImageTransform.Microsoft.gradient(enabled=false)";
  filter: "progid:DXImageTransform.Microsoft.gradient(enabled=false)";
}

#account-nav li > a {
  height: 30px;
  line-height: 29px;
  zoom: 1;
}

#account-nav > li.last-child {
  border-right: 0px solid  #e13c92;
}

#account-nav > li {
  margin-left: 3px;
  margin-right: 3px;
  border-right: 0px solid #e13c92;
  height: 26px;
  margin-top: 17px;
  -moz-border-radius-topleft: 6px;
  -moz-border-radius-topright: 6px;
  -webkit-border-top-left-radius: 6px;
  -webkit-border-top-right-radius: 6px;
  border-top-left-radius: 6px;
  border-top-right-radius: 6px;
  -moz-border-radius-bottomleft: 0px;
  -moz-border-radius-bottomright: 0px;
  -webkit-border-bottom-left-radius: 0px;
  -webkit-border-bottom-right-radius: 0px;
  border-bottom-left-radius: 0px;
  border-bottom-right-radius: 0px;

  /* Shadow definitions except IE - does not work while other filters are active */
  -moz-box-shadow: 0px 0px 2px #888;
  -webkit-box-shadow: 0px 0px 2px #888;
  zoom: 1;
  background: url(<%= asset_path 'topmenu_sprite.png' %>) repeat-x;
}


#header li > a {
  height: 30px;
  color: #222222;
}

#header li.drop-down > a {
  padding-right: 35px;
}

#header li > a:hover {
  background-color: transparent;
  color: white;
}


#header li.drop-down.open {
  color: white;
}

#account-nav > li:hover, #account-nav > li.drop-down.open {
  background: url(<%= asset_path 'topmenu_sprite.png' %>) repeat-x;
  background-position: 0px -28px;
}


#header li.drop-down > a:hover, #header li.drop-down > a {
  background-image: url(<%= asset_path 'top_menu_arrow_black_white_sprite.png' %>);
  background-position: right -10px;
  background-color: transparent;
}

#header li.drop-down.open > a {
  color: white;
  background-image: url(<%= asset_path 'top_menu_arrow_black_white_sprite.png' %>);
  background-color: transparent;
  background-position: right -48px;
}

#header li.drop-down li > a:hover, #main-menu ul.menu-root li a.selected, #main-menu ul.menu-root li a:hover, #header .chzn-container .chzn-results .highlighted {
  background-color:  #24b3e7;
}

#header li.drop-down > ul {
  -moz-box-shadow: 1px 1px 2px #aaa;
  -webkit-box-shadow: 1px 1px 2px #aaa;
}

/***** Links *****/  /* TODO */
a, a:link, a:visited, input.input-as-link {
  color: #008BD0;
}
a:hover, a:active {
  color: #008BD0;
}

input.input-as-link {
  font-size: 12px;
  cursor: pointer;
}

a.sort.asc {
  background-image: url(<%= asset_path 'sort_asc.png' %>);
}

a.sort.desc {
  background-image: url(<%= asset_path 'sort_desc.png' %>);
}

#content #history {
  background: url(<%= asset_path 'dotted-separator.gif' %>) repeat-x scroll 0 bottom   transparent;
  padding-bottom: 11px;
}

#history .journal, #content .wiki-content p, #content .wiki-content li {
  width: 700px;
}

#history .journal {
  background: url(<%= asset_path 'dotted-separator.gif' %>) repeat-x scroll 0 0   transparent;
}

.my-project {
  background: url(<%= asset_path 'fav.png' %>) no-repeat 0 50%;
}


.required {color: #008BD0;} /* changed to Siemens red! */

/***** Flash & error messages ****/


div.flash {
  margin-top: 0;
}

div.flash.error, #errorExplanation {
  background: #FAAA96 url(<%= asset_path 'error.png' %>) 8px 50% no-repeat;
  border: none;
  color: #000000;
}

#errorExplanation {
  background-position: 12px 50%;
}

div.flash.notice {
  background: #C8F0BE url(<%= asset_path 'check.png' %>) 11px 6px no-repeat;
  border: none;
  color: #000000;
}

div.flash.warning { /* orange */
  background: #FFC38C url(<%= asset_path 'warning.png' %>) 9px 5px no-repeat;
  border: none;
  color: #000000;
  text-align: left;
}

.nodata, .warning { /* softer orange?? */
  background-color: #FFD7B4;
  border: none;
  color: #000000;
}

/***** Icons *****/


.icon {
  background-position: 0px 1px;
}

a.icon, input.input-as-link {
  color: #4b4b4b;
  font-weight: normal;
}
a.icon:hover, input.input-as-link:hover {
  color: #008BD0;
  text-decoration: underline;
}

.icon-time  {
  background-image: url(<%= asset_path 'time.png' %>);
  background-position: 3px 2px;
}

.icon-lock  {
  background-image: url(<%= asset_path 'locked.png' %>);
  background-position: 0px 2px;
}

.icon-edit {
  background-image: url(<%= asset_path 'edit.png' %>);
  padding-top: 1px;
}
.icon-copy { background-image: url(<%= asset_path 'copy.png' %>); }
.icon-del {
  background-image: url(<%= asset_path 'delete.png' %>);
  /*padding-left: 16px; */
  background-position: 0px 2px;
}
.icon-fav  { background-image: url(<%= asset_path 'watch.png' %>); }
.icon-fav-off  { background-image: url(<%= asset_path 'watch_b.png' %>); }
.icon-reload  {
  background-position: 0px 3px;
}
.icon-checked  {
  background-position: 0px 4px;
}
.icon-notification  { background-image: url(<%= asset_path 'envelope.png' %>); }
.icon-package { background-position: 1px 0px; }
.icon-more {
  background-image: url(<%= asset_path 'arrow-down_2.png' %>);
  padding-left: 16px;
  background-position: 0px 5px;
}
.icon-save {
  padding-top: 0px;
}

.icon-cancel {
  background-image: url(<%= asset_path 'cancel.png' %>);
  background-position: 0px 2px;
}

a.atom {
  background-image: url(<%= asset_path 'feed.png' %>);
  background-repeat: no-repeat;
  padding: 1px 0 1px 14px;
}

/* Disable the css-override for the edit links in issue journals */
.journal .contextual a[title=Edit] {background: none;}
.journal .contextual a[title=Edit] img {display: inline;}

/***** Ajax indicator ******/
#ajax-indicator {
  position: absolute; /* fixed not supported by IE */
  background-color: #d9d9d9;
  border: 1px solid #8f8f8f;
  top: 35%;
  left: 40%;
  width: 20%;
  font-weight: bold;
  text-align: center;
  padding: 0.6em;
  z-index: 100;
  filter: alpha(opacity=70);
  opacity: 0.7;
}


/*Gannt chart fix IE 6*/
.task {
  line-height: 1em;
}

/*Cost-Plugin specific styles*/
.icon-pieces {
  background-image: url(<%= asset_path 'units.png' %>) !important;
}

.icon-pieces-time {
  background-image: url(<%= asset_path 'time.png' %>) !important;
}

#main-menu ul.menu-root li li a {
  overflow: hidden;
}
#sidebar {
  padding: 10px 10px 2px 20px;
  width: auto;
  color: #4b4b4b;
  font-weight: normal;
  font-size: 12px;
  font-style: normal;
}
#sidebar h3 {
  color: #4b4b4b;
  font-weight: bold;
  font-style: normal;
  padding: 0px;
  margin-bottom: 8px;
}
#sidebar a, #sidebar a:link, #sidebar a:visited {
  color: #008BD0;
  font-weight: bold;
  height: auto;
  display: inline;
  position: static;
  font-size: 12px;
  font-style: normal;
  line-height: 1.5;
}
#sidebar a:hover {
  text-decoration: underline;
}
#sidebar input.button-small {
  margin-top: 6px;
}
#sidebar ul {border: none; overflow-x: hidden;}
#sidebar li {border: none; }
#sidebar li a {padding: 0px; }
body.theme-Bsp .buttons .apply,
body.theme-Dtag .buttons .apply {
  background-color:  #24b3e7;
}
.title-bar .title-bar-actions .contextual a.icon:hover {
  color: #008BD0;
}
#header li.drop-down li > a:hover, #main-menu ul.menu_root li a.selected, #main-menu ul.menu_root li a:hover {
  background-color:  #24b3e7;
}
#content table th a:hover {
  color: #008BD0;
}
input::-webkit-input-placeholder {
  color: #000000;
}
:-moz-placeholder {
  color:    #000000;
}<|MERGE_RESOLUTION|>--- conflicted
+++ resolved
@@ -404,7 +404,6 @@
 div#search-results-counts ul { margin-top: 0.5em; }
 div#search-results-counts  li { list-style-type: none; float: left; margin-left: 1em; }
 
-<<<<<<< HEAD
 dt.work_package        { background-image: url(<%= asset_path 'ticket.png' %>);          }
 dt.work_package-edit   { background-image: url(<%= asset_path 'ticket_edit.png' %>);     }
 dt.work_package-closed { background-image: url(<%= asset_path 'ticket_checked.png' %>);  }
@@ -419,23 +418,8 @@
 dt.reply               { background-image: url(<%= asset_path 'comments.png' %>);        }
 dt.wiki-page           { background-image: url(<%= asset_path 'wiki_edit.png' %>);       }
 dt.attachment          { background-image: url(<%= asset_path 'attachment.png' %>);      }
-dt.document            { background-image: url(<%= asset_path 'document.png' %>);        }
 dt.project             { background-image: url(<%= asset_path 'latest_projects.png' %>); }
 dt.time-entry          { background-image: url(<%= asset_path 'time.png' %>);            }
-=======
-dt.issue { background-image: url(<%= asset_path 'ticket.png' %>); }
-dt.issue-edit { background-image: url(<%= asset_path 'ticket_edit.png' %>); }
-dt.issue-closed { background-image: url(<%= asset_path 'ticket_checked.png' %>); }
-dt.issue-note { background-image: url(<%= asset_path 'ticket_note.png' %>); }
-dt.changeset { background-image: url(<%= asset_path 'changeset.png' %>); }
-dt.news { background-image: url(<%= asset_path 'news.png' %>); }
-dt.message { background-image: url(<%= asset_path 'quote.png' %>); }
-dt.reply { background-image: url(<%= asset_path 'comments.png' %>); }
-dt.wiki-page { background-image: url(<%= asset_path 'wiki_edit.png' %>); }
-dt.attachment { background-image: url(<%= asset_path 'attachment.png' %>); }
-dt.project { background-image: url(<%= asset_path 'latest_projects.png' %>); }
-dt.time-entry { background-image: url(<%= asset_path 'time.png' %>); }
->>>>>>> 1e4f9fcb
 
 #search-results dt.issue.closed { background-image: url(<%= asset_path 'ticket_checked.png' %>); }
 
