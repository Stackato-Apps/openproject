# redMine - project management software
# Copyright (C) 2006-2007  Jean-Philippe Lang
#
# This program is free software; you can redistribute it and/or
# modify it under the terms of the GNU General Public License
# as published by the Free Software Foundation; either version 2
# of the License, or (at your option) any later version.
# 
# This program is distributed in the hope that it will be useful,
# but WITHOUT ANY WARRANTY; without even the implied warranty of
# MERCHANTABILITY or FITNESS FOR A PARTICULAR PURPOSE.  See the
# GNU General Public License for more details.
# 
# You should have received a copy of the GNU General Public License
# along with this program; if not, write to the Free Software
# Foundation, Inc., 51 Franklin Street, Fifth Floor, Boston, MA  02110-1301, USA.

class TimelogController < ApplicationController
  menu_item :issues
  before_filter :find_project, :authorize, :only => [:new, :create, :edit, :update, :destroy]
  before_filter :find_optional_project, :only => [:index]

  helper :sort
  include SortHelper
  helper :issues
  include TimelogHelper
  helper :custom_fields
  include CustomFieldsHelper
  
<<<<<<< HEAD
  def report
    @criterias = params[:criterias] || []
    @criterias = @criterias.select{|criteria| @available_criterias.has_key? criteria}
    @criterias.uniq!
    @criterias = @criterias[0,3]
    
    @columns = (params[:columns] && %w(year month week day).include?(params[:columns])) ? params[:columns] : 'month'
    
    retrieve_date_range
    
    unless @criterias.empty?
      sql_select = @criterias.collect{|criteria| @available_criterias[criteria][:sql] + " AS " + criteria}.join(', ')
      sql_group_by = @criterias.collect{|criteria| @available_criterias[criteria][:sql]}.join(', ')
      sql_condition = ''
      
      if @project.nil?
        sql_condition = Project.allowed_to_condition(User.current, :view_time_entries)
      elsif @issue.nil?
        sql_condition = @project.project_condition(Setting.display_subprojects_issues?)
      else
        sql_condition = "#{Issue.table_name}.root_id = #{@issue.root_id} AND #{Issue.table_name}.lft >= #{@issue.lft} AND #{Issue.table_name}.rgt <= #{@issue.rgt}"
      end

      sql = "SELECT #{sql_select}, tyear, tmonth, tweek, spent_on, SUM(hours) AS hours"
      sql << " FROM #{TimeEntry.table_name}"
      sql << time_report_joins
      sql << " WHERE"
      sql << " (%s) AND" % sql_condition
      sql << " (spent_on BETWEEN '%s' AND '%s')" % [ActiveRecord::Base.connection.quoted_date(@from), ActiveRecord::Base.connection.quoted_date(@to)]
      sql << " GROUP BY #{sql_group_by}, tyear, tmonth, tweek, spent_on"
      
      @hours = ActiveRecord::Base.connection.select_all(sql)
      
      @hours.each do |row|
        case @columns
        when 'year'
          row['year'] = row['tyear']
        when 'month'
          row['month'] = "#{row['tyear']}-#{row['tmonth']}"
        when 'week'
          row['week'] = "#{row['tyear']}-#{row['tweek']}"
        when 'day'
          row['day'] = "#{row['spent_on']}"
        end
      end
      
      @total_hours = @hours.inject(0) {|s,k| s = s + k['hours'].to_f}
      
      @periods = []
      # Date#at_beginning_of_ not supported in Rails 1.2.x
      date_from = @from.to_time
      # 100 columns max
      while date_from <= @to.to_time && @periods.length < 100
        case @columns
        when 'year'
          @periods << "#{date_from.year}"
          date_from = (date_from + 1.year).at_beginning_of_year
        when 'month'
          @periods << "#{date_from.year}-#{date_from.month}"
          date_from = (date_from + 1.month).at_beginning_of_month
        when 'week'
          @periods << "#{date_from.year}-#{date_from.to_date.cweek}"
          date_from = (date_from + 7.day).at_beginning_of_week
        when 'day'
          @periods << "#{date_from.to_date}"
          date_from = date_from + 1.day
        end
      end
    end
    
    respond_to do |format|
      format.html { render :layout => !request.xhr? }
      format.csv  { send_data(report_to_csv(@criterias, @periods, @hours), :type => 'text/csv; header=present', :filename => 'timelog.csv') }
    end
  end
  
  def details
=======
  def index
>>>>>>> d3381fb5
    sort_init 'spent_on', 'desc'
    sort_update 'spent_on' => 'spent_on',
                'user' => 'user_id',
                'activity' => 'activity_id',
                'project' => "#{Project.table_name}.name",
                'issue' => 'issue_id',
                'hours' => 'hours'
    
    cond = ARCondition.new
    if @project.nil?
      cond << Project.allowed_to_condition(User.current, :view_time_entries)
    elsif @issue.nil?
      cond << @project.project_condition(Setting.display_subprojects_issues?)
    else
      cond << "#{Issue.table_name}.root_id = #{@issue.root_id} AND #{Issue.table_name}.lft >= #{@issue.lft} AND #{Issue.table_name}.rgt <= #{@issue.rgt}"
    end
    
    retrieve_date_range
    cond << ['spent_on BETWEEN ? AND ?', @from, @to]

    TimeEntry.visible_by(User.current) do
      respond_to do |format|
        format.html {
          # Paginate results
          @entry_count = TimeEntry.count(:include => [:project, :issue], :conditions => cond.conditions)
          @entry_pages = Paginator.new self, @entry_count, per_page_option, params['page']
          @entries = TimeEntry.find(:all, 
                                    :include => [:project, :activity, :user, {:issue => :tracker}],
                                    :conditions => cond.conditions,
                                    :order => sort_clause,
                                    :limit  =>  @entry_pages.items_per_page,
                                    :offset =>  @entry_pages.current.offset)
          @total_hours = TimeEntry.sum(:hours, :include => [:project, :issue], :conditions => cond.conditions).to_f

          render :layout => !request.xhr?
        }
        format.atom {
          entries = TimeEntry.find(:all,
                                   :include => [:project, :activity, :user, {:issue => :tracker}],
                                   :conditions => cond.conditions,
                                   :order => "#{TimeEntry.table_name}.created_on DESC",
                                   :limit => Setting.feeds_limit.to_i)
          render_feed(entries, :title => l(:label_spent_time))
        }
        format.csv {
          # Export all entries
          @entries = TimeEntry.find(:all, 
                                    :include => [:project, :activity, :user, {:issue => [:tracker, :assigned_to, :priority]}],
                                    :conditions => cond.conditions,
                                    :order => sort_clause)
          send_data(entries_to_csv(@entries), :type => 'text/csv; header=present', :filename => 'timelog.csv')
        }
      end
    end
  end

  def new
    @time_entry ||= TimeEntry.new(:project => @project, :issue => @issue, :user => User.current, :spent_on => User.current.today)
    @time_entry.attributes = params[:time_entry]
    
    call_hook(:controller_timelog_edit_before_save, { :params => params, :time_entry => @time_entry })
    render :action => 'edit'
  end

  verify :method => :post, :only => :create, :render => {:nothing => true, :status => :method_not_allowed }
  def create
    @time_entry ||= TimeEntry.new(:project => @project, :issue => @issue, :user => User.current, :spent_on => User.current.today)
    @time_entry.attributes = params[:time_entry]
    
    call_hook(:controller_timelog_edit_before_save, { :params => params, :time_entry => @time_entry })
    
    if @time_entry.save
      flash[:notice] = l(:notice_successful_update)
      redirect_back_or_default :action => 'index', :project_id => @time_entry.project
    else
      render :action => 'edit'
    end    
  end
  
  def edit
    (render_403; return) if @time_entry && !@time_entry.editable_by?(User.current)
    @time_entry.attributes = params[:time_entry]
    
    call_hook(:controller_timelog_edit_before_save, { :params => params, :time_entry => @time_entry })
  end

  verify :method => :put, :only => :update, :render => {:nothing => true, :status => :method_not_allowed }
  def update
    (render_403; return) if @time_entry && !@time_entry.editable_by?(User.current)
    @time_entry.attributes = params[:time_entry]
    
    call_hook(:controller_timelog_edit_before_save, { :params => params, :time_entry => @time_entry })
    
    if @time_entry.save
      flash[:notice] = l(:notice_successful_update)
      redirect_back_or_default :action => 'index', :project_id => @time_entry.project
    else
      render :action => 'edit'
    end    
  end

  verify :method => :delete, :only => :destroy, :render => {:nothing => true, :status => :method_not_allowed }
  def destroy
    (render_404; return) unless @time_entry
    (render_403; return) unless @time_entry.editable_by?(User.current)
    if @time_entry.destroy && @time_entry.destroyed?
      flash[:notice] = l(:notice_successful_delete)
    else
      flash[:error] = l(:notice_unable_delete_time_entry)
    end
    redirect_to :back
  rescue ::ActionController::RedirectBackError
    redirect_to :action => 'index', :project_id => @time_entry.project
  end

private
  def find_project
    if params[:id]
      @time_entry = TimeEntry.find(params[:id])
      @project = @time_entry.project
    elsif params[:issue_id]
      @issue = Issue.find(params[:issue_id])
      @project = @issue.project
    elsif params[:project_id]
      @project = Project.find(params[:project_id])
    else
      render_404
      return false
    end
  rescue ActiveRecord::RecordNotFound
    render_404
  end
  
  def find_optional_project
    if !params[:issue_id].blank?
      @issue = Issue.find(params[:issue_id])
      @project = @issue.project
    elsif !params[:project_id].blank?
      @project = Project.find(params[:project_id])
    end
    deny_access unless User.current.allowed_to?(:view_time_entries, @project, :global => true)
  end
  
  # Retrieves the date range based on predefined ranges or specific from/to param dates
  def retrieve_date_range
    @free_period = false
    @from, @to = nil, nil

    if params[:period_type] == '1' || (params[:period_type].nil? && !params[:period].nil?)
      case params[:period].to_s
      when 'today'
        @from = @to = Date.today
      when 'yesterday'
        @from = @to = Date.today - 1
      when 'current_week'
        @from = Date.today - (Date.today.cwday - 1)%7
        @to = @from + 6
      when 'last_week'
        @from = Date.today - 7 - (Date.today.cwday - 1)%7
        @to = @from + 6
      when '7_days'
        @from = Date.today - 7
        @to = Date.today
      when 'current_month'
        @from = Date.civil(Date.today.year, Date.today.month, 1)
        @to = (@from >> 1) - 1
      when 'last_month'
        @from = Date.civil(Date.today.year, Date.today.month, 1) << 1
        @to = (@from >> 1) - 1
      when '30_days'
        @from = Date.today - 30
        @to = Date.today
      when 'current_year'
        @from = Date.civil(Date.today.year, 1, 1)
        @to = Date.civil(Date.today.year, 12, 31)
      end
    elsif params[:period_type] == '2' || (params[:period_type].nil? && (!params[:from].nil? || !params[:to].nil?))
      begin; @from = params[:from].to_s.to_date unless params[:from].blank?; rescue; end
      begin; @to = params[:to].to_s.to_date unless params[:to].blank?; rescue; end
      @free_period = true
    else
      # default
    end
    
    @from, @to = @to, @from if @from && @to && @from > @to
    @from ||= (TimeEntry.earilest_date_for_project(@project) || Date.today)
    @to   ||= (TimeEntry.latest_date_for_project(@project) || Date.today)
  end

<<<<<<< HEAD
  def load_available_criterias
    @available_criterias = { 'project' => {:sql => "#{TimeEntry.table_name}.project_id",
                                          :klass => Project,
                                          :label => :label_project},
                             'version' => {:sql => "#{Issue.table_name}.fixed_version_id",
                                          :klass => Version,
                                          :label => :label_version},
                             'category' => {:sql => "#{Issue.table_name}.category_id",
                                            :klass => IssueCategory,
                                            :label => :field_category},
                             'member' => {:sql => "#{TimeEntry.table_name}.user_id",
                                         :klass => User,
                                         :label => :label_member},
                             'tracker' => {:sql => "#{Issue.table_name}.tracker_id",
                                          :klass => Tracker,
                                          :label => :label_tracker},
                             'activity' => {:sql => "#{TimeEntry.table_name}.activity_id",
                                           :klass => TimeEntryActivity,
                                           :label => :label_activity},
                             'issue' => {:sql => "#{TimeEntry.table_name}.issue_id",
                                         :klass => Issue,
                                         :label => :label_issue}
                           }
    
    # Add list and boolean custom fields as available criterias
    custom_fields = (@project.nil? ? IssueCustomField.for_all : @project.all_issue_custom_fields)
    custom_fields.select {|cf| %w(list bool).include? cf.field_format }.each do |cf|
      @available_criterias["cf_#{cf.id}"] = {:sql => "(SELECT c.value FROM #{CustomValue.table_name} c WHERE c.custom_field_id = #{cf.id} AND c.customized_type = 'Issue' AND c.customized_id = #{Issue.table_name}.id)",
                                             :format => cf.field_format,
                                             :label => cf.name}
    end if @project
    
    # Add list and boolean time entry custom fields
    TimeEntryCustomField.find(:all).select {|cf| %w(list bool).include? cf.field_format }.each do |cf|
      @available_criterias["cf_#{cf.id}"] = {:sql => "(SELECT c.value FROM #{CustomValue.table_name} c WHERE c.custom_field_id = #{cf.id} AND c.customized_type = 'TimeEntry' AND c.customized_id = #{TimeEntry.table_name}.id)",
                                             :format => cf.field_format,
                                             :label => cf.name}
    end

    # Add list and boolean time entry activity custom fields
    TimeEntryActivityCustomField.find(:all).select {|cf| %w(list bool).include? cf.field_format }.each do |cf|
      @available_criterias["cf_#{cf.id}"] = {:sql => "(SELECT c.value FROM #{CustomValue.table_name} c WHERE c.custom_field_id = #{cf.id} AND c.customized_type = 'Enumeration' AND c.customized_id = #{TimeEntry.table_name}.activity_id)",
                                             :format => cf.field_format,
                                             :label => cf.name}
    end

    call_hook(:controller_timelog_available_criterias, { :available_criterias => @available_criterias, :project => @project })
    @available_criterias
  end

  def time_report_joins
    sql = ''
    sql << " LEFT JOIN #{Issue.table_name} ON #{TimeEntry.table_name}.issue_id = #{Issue.table_name}.id"
    sql << " LEFT JOIN #{Project.table_name} ON #{TimeEntry.table_name}.project_id = #{Project.table_name}.id"
    call_hook(:controller_timelog_time_report_joins, {:sql => sql} )
    sql
  end
=======
>>>>>>> d3381fb5
end<|MERGE_RESOLUTION|>--- conflicted
+++ resolved
@@ -5,12 +5,12 @@
 # modify it under the terms of the GNU General Public License
 # as published by the Free Software Foundation; either version 2
 # of the License, or (at your option) any later version.
-# 
+#
 # This program is distributed in the hope that it will be useful,
 # but WITHOUT ANY WARRANTY; without even the implied warranty of
 # MERCHANTABILITY or FITNESS FOR A PARTICULAR PURPOSE.  See the
 # GNU General Public License for more details.
-# 
+#
 # You should have received a copy of the GNU General Public License
 # along with this program; if not, write to the Free Software
 # Foundation, Inc., 51 Franklin Street, Fifth Floor, Boston, MA  02110-1301, USA.
@@ -26,88 +26,8 @@
   include TimelogHelper
   helper :custom_fields
   include CustomFieldsHelper
-  
-<<<<<<< HEAD
-  def report
-    @criterias = params[:criterias] || []
-    @criterias = @criterias.select{|criteria| @available_criterias.has_key? criteria}
-    @criterias.uniq!
-    @criterias = @criterias[0,3]
-    
-    @columns = (params[:columns] && %w(year month week day).include?(params[:columns])) ? params[:columns] : 'month'
-    
-    retrieve_date_range
-    
-    unless @criterias.empty?
-      sql_select = @criterias.collect{|criteria| @available_criterias[criteria][:sql] + " AS " + criteria}.join(', ')
-      sql_group_by = @criterias.collect{|criteria| @available_criterias[criteria][:sql]}.join(', ')
-      sql_condition = ''
-      
-      if @project.nil?
-        sql_condition = Project.allowed_to_condition(User.current, :view_time_entries)
-      elsif @issue.nil?
-        sql_condition = @project.project_condition(Setting.display_subprojects_issues?)
-      else
-        sql_condition = "#{Issue.table_name}.root_id = #{@issue.root_id} AND #{Issue.table_name}.lft >= #{@issue.lft} AND #{Issue.table_name}.rgt <= #{@issue.rgt}"
-      end
-
-      sql = "SELECT #{sql_select}, tyear, tmonth, tweek, spent_on, SUM(hours) AS hours"
-      sql << " FROM #{TimeEntry.table_name}"
-      sql << time_report_joins
-      sql << " WHERE"
-      sql << " (%s) AND" % sql_condition
-      sql << " (spent_on BETWEEN '%s' AND '%s')" % [ActiveRecord::Base.connection.quoted_date(@from), ActiveRecord::Base.connection.quoted_date(@to)]
-      sql << " GROUP BY #{sql_group_by}, tyear, tmonth, tweek, spent_on"
-      
-      @hours = ActiveRecord::Base.connection.select_all(sql)
-      
-      @hours.each do |row|
-        case @columns
-        when 'year'
-          row['year'] = row['tyear']
-        when 'month'
-          row['month'] = "#{row['tyear']}-#{row['tmonth']}"
-        when 'week'
-          row['week'] = "#{row['tyear']}-#{row['tweek']}"
-        when 'day'
-          row['day'] = "#{row['spent_on']}"
-        end
-      end
-      
-      @total_hours = @hours.inject(0) {|s,k| s = s + k['hours'].to_f}
-      
-      @periods = []
-      # Date#at_beginning_of_ not supported in Rails 1.2.x
-      date_from = @from.to_time
-      # 100 columns max
-      while date_from <= @to.to_time && @periods.length < 100
-        case @columns
-        when 'year'
-          @periods << "#{date_from.year}"
-          date_from = (date_from + 1.year).at_beginning_of_year
-        when 'month'
-          @periods << "#{date_from.year}-#{date_from.month}"
-          date_from = (date_from + 1.month).at_beginning_of_month
-        when 'week'
-          @periods << "#{date_from.year}-#{date_from.to_date.cweek}"
-          date_from = (date_from + 7.day).at_beginning_of_week
-        when 'day'
-          @periods << "#{date_from.to_date}"
-          date_from = date_from + 1.day
-        end
-      end
-    end
-    
-    respond_to do |format|
-      format.html { render :layout => !request.xhr? }
-      format.csv  { send_data(report_to_csv(@criterias, @periods, @hours), :type => 'text/csv; header=present', :filename => 'timelog.csv') }
-    end
-  end
-  
-  def details
-=======
+
   def index
->>>>>>> d3381fb5
     sort_init 'spent_on', 'desc'
     sort_update 'spent_on' => 'spent_on',
                 'user' => 'user_id',
@@ -115,7 +35,7 @@
                 'project' => "#{Project.table_name}.name",
                 'issue' => 'issue_id',
                 'hours' => 'hours'
-    
+
     cond = ARCondition.new
     if @project.nil?
       cond << Project.allowed_to_condition(User.current, :view_time_entries)
@@ -124,7 +44,7 @@
     else
       cond << "#{Issue.table_name}.root_id = #{@issue.root_id} AND #{Issue.table_name}.lft >= #{@issue.lft} AND #{Issue.table_name}.rgt <= #{@issue.rgt}"
     end
-    
+
     retrieve_date_range
     cond << ['spent_on BETWEEN ? AND ?', @from, @to]
 
@@ -134,7 +54,7 @@
           # Paginate results
           @entry_count = TimeEntry.count(:include => [:project, :issue], :conditions => cond.conditions)
           @entry_pages = Paginator.new self, @entry_count, per_page_option, params['page']
-          @entries = TimeEntry.find(:all, 
+          @entries = TimeEntry.find(:all,
                                     :include => [:project, :activity, :user, {:issue => :tracker}],
                                     :conditions => cond.conditions,
                                     :order => sort_clause,
@@ -154,7 +74,7 @@
         }
         format.csv {
           # Export all entries
-          @entries = TimeEntry.find(:all, 
+          @entries = TimeEntry.find(:all,
                                     :include => [:project, :activity, :user, {:issue => [:tracker, :assigned_to, :priority]}],
                                     :conditions => cond.conditions,
                                     :order => sort_clause)
@@ -167,7 +87,7 @@
   def new
     @time_entry ||= TimeEntry.new(:project => @project, :issue => @issue, :user => User.current, :spent_on => User.current.today)
     @time_entry.attributes = params[:time_entry]
-    
+
     call_hook(:controller_timelog_edit_before_save, { :params => params, :time_entry => @time_entry })
     render :action => 'edit'
   end
@@ -176,21 +96,21 @@
   def create
     @time_entry ||= TimeEntry.new(:project => @project, :issue => @issue, :user => User.current, :spent_on => User.current.today)
     @time_entry.attributes = params[:time_entry]
-    
-    call_hook(:controller_timelog_edit_before_save, { :params => params, :time_entry => @time_entry })
-    
+
+    call_hook(:controller_timelog_edit_before_save, { :params => params, :time_entry => @time_entry })
+
     if @time_entry.save
       flash[:notice] = l(:notice_successful_update)
       redirect_back_or_default :action => 'index', :project_id => @time_entry.project
     else
       render :action => 'edit'
-    end    
-  end
-  
+    end
+  end
+
   def edit
     (render_403; return) if @time_entry && !@time_entry.editable_by?(User.current)
     @time_entry.attributes = params[:time_entry]
-    
+
     call_hook(:controller_timelog_edit_before_save, { :params => params, :time_entry => @time_entry })
   end
 
@@ -198,15 +118,15 @@
   def update
     (render_403; return) if @time_entry && !@time_entry.editable_by?(User.current)
     @time_entry.attributes = params[:time_entry]
-    
-    call_hook(:controller_timelog_edit_before_save, { :params => params, :time_entry => @time_entry })
-    
+
+    call_hook(:controller_timelog_edit_before_save, { :params => params, :time_entry => @time_entry })
+
     if @time_entry.save
       flash[:notice] = l(:notice_successful_update)
       redirect_back_or_default :action => 'index', :project_id => @time_entry.project
     else
       render :action => 'edit'
-    end    
+    end
   end
 
   verify :method => :delete, :only => :destroy, :render => {:nothing => true, :status => :method_not_allowed }
@@ -240,7 +160,7 @@
   rescue ActiveRecord::RecordNotFound
     render_404
   end
-  
+
   def find_optional_project
     if !params[:issue_id].blank?
       @issue = Issue.find(params[:issue_id])
@@ -250,7 +170,7 @@
     end
     deny_access unless User.current.allowed_to?(:view_time_entries, @project, :global => true)
   end
-  
+
   # Retrieves the date range based on predefined ranges or specific from/to param dates
   def retrieve_date_range
     @free_period = false
@@ -291,70 +211,9 @@
     else
       # default
     end
-    
+
     @from, @to = @to, @from if @from && @to && @from > @to
     @from ||= (TimeEntry.earilest_date_for_project(@project) || Date.today)
     @to   ||= (TimeEntry.latest_date_for_project(@project) || Date.today)
   end
-
-<<<<<<< HEAD
-  def load_available_criterias
-    @available_criterias = { 'project' => {:sql => "#{TimeEntry.table_name}.project_id",
-                                          :klass => Project,
-                                          :label => :label_project},
-                             'version' => {:sql => "#{Issue.table_name}.fixed_version_id",
-                                          :klass => Version,
-                                          :label => :label_version},
-                             'category' => {:sql => "#{Issue.table_name}.category_id",
-                                            :klass => IssueCategory,
-                                            :label => :field_category},
-                             'member' => {:sql => "#{TimeEntry.table_name}.user_id",
-                                         :klass => User,
-                                         :label => :label_member},
-                             'tracker' => {:sql => "#{Issue.table_name}.tracker_id",
-                                          :klass => Tracker,
-                                          :label => :label_tracker},
-                             'activity' => {:sql => "#{TimeEntry.table_name}.activity_id",
-                                           :klass => TimeEntryActivity,
-                                           :label => :label_activity},
-                             'issue' => {:sql => "#{TimeEntry.table_name}.issue_id",
-                                         :klass => Issue,
-                                         :label => :label_issue}
-                           }
-    
-    # Add list and boolean custom fields as available criterias
-    custom_fields = (@project.nil? ? IssueCustomField.for_all : @project.all_issue_custom_fields)
-    custom_fields.select {|cf| %w(list bool).include? cf.field_format }.each do |cf|
-      @available_criterias["cf_#{cf.id}"] = {:sql => "(SELECT c.value FROM #{CustomValue.table_name} c WHERE c.custom_field_id = #{cf.id} AND c.customized_type = 'Issue' AND c.customized_id = #{Issue.table_name}.id)",
-                                             :format => cf.field_format,
-                                             :label => cf.name}
-    end if @project
-    
-    # Add list and boolean time entry custom fields
-    TimeEntryCustomField.find(:all).select {|cf| %w(list bool).include? cf.field_format }.each do |cf|
-      @available_criterias["cf_#{cf.id}"] = {:sql => "(SELECT c.value FROM #{CustomValue.table_name} c WHERE c.custom_field_id = #{cf.id} AND c.customized_type = 'TimeEntry' AND c.customized_id = #{TimeEntry.table_name}.id)",
-                                             :format => cf.field_format,
-                                             :label => cf.name}
-    end
-
-    # Add list and boolean time entry activity custom fields
-    TimeEntryActivityCustomField.find(:all).select {|cf| %w(list bool).include? cf.field_format }.each do |cf|
-      @available_criterias["cf_#{cf.id}"] = {:sql => "(SELECT c.value FROM #{CustomValue.table_name} c WHERE c.custom_field_id = #{cf.id} AND c.customized_type = 'Enumeration' AND c.customized_id = #{TimeEntry.table_name}.activity_id)",
-                                             :format => cf.field_format,
-                                             :label => cf.name}
-    end
-
-    call_hook(:controller_timelog_available_criterias, { :available_criterias => @available_criterias, :project => @project })
-    @available_criterias
-  end
-
-  def time_report_joins
-    sql = ''
-    sql << " LEFT JOIN #{Issue.table_name} ON #{TimeEntry.table_name}.issue_id = #{Issue.table_name}.id"
-    sql << " LEFT JOIN #{Project.table_name} ON #{TimeEntry.table_name}.project_id = #{Project.table_name}.id"
-    call_hook(:controller_timelog_time_report_joins, {:sql => sql} )
-    sql
-  end
-=======
->>>>>>> d3381fb5
 end