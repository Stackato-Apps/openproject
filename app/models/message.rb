--- conflicted
+++ resolved
@@ -38,11 +38,7 @@
                      after_remove: :attachments_changed
   belongs_to :last_reply, :class_name => 'Message', :foreign_key => 'last_reply_id'
 
-<<<<<<< HEAD
-  acts_as_journalized :event_title => Proc.new {|o| "#{o.board.name}: #{o.subject}"},
-=======
   acts_as_journalized :event_title => Proc.new {|o| "#{o.journal.journable.board.name}: #{o.journal.journable.subject}"},
->>>>>>> e96d4075
                 :event_description => :content,
                 :event_type => Proc.new {|o| o.parent_id.nil? ? 'message' : 'reply'},
                 :event_url => (Proc.new do |o|
