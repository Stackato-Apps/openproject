#-- encoding: UTF-8
#-- copyright
# OpenProject is a project management system.
# Copyright (C) 2012-2014 the OpenProject Foundation (OPF)
#
# This program is free software; you can redistribute it and/or
# modify it under the terms of the GNU General Public License version 3.
#
# OpenProject is a fork of ChiliProject, which is a fork of Redmine. The copyright follows:
# Copyright (C) 2006-2013 Jean-Philippe Lang
# Copyright (C) 2010-2013 the ChiliProject Team
#
# This program is free software; you can redistribute it and/or
# modify it under the terms of the GNU General Public License
# as published by the Free Software Foundation; either version 2
# of the License, or (at your option) any later version.
#
# This program is distributed in the hope that it will be useful,
# but WITHOUT ANY WARRANTY; without even the implied warranty of
# MERCHANTABILITY or FITNESS FOR A PARTICULAR PURPOSE.  See the
# GNU General Public License for more details.
#
# You should have received a copy of the GNU General Public License
# along with this program; if not, write to the Free Software
# Foundation, Inc., 51 Franklin Street, Fifth Floor, Boston, MA  02110-1301, USA.
#
# See doc/COPYRIGHT.rdoc for more details.
#++

class Project < ActiveRecord::Base
  include Redmine::SafeAttributes
  extend Pagination::Model

  include Project::Copy

  # Project statuses
  STATUS_ACTIVE     = 1
  STATUS_ARCHIVED   = 9

  # Maximum length for project identifiers
  IDENTIFIER_MAX_LENGTH = 100

  # reserved identifiers
  RESERVED_IDENTIFIERS = %w( new level_list )

  # Specific overridden Activities
  has_many :time_entry_activities
  has_many :members, include: [:user, :roles], conditions: "#{User.table_name}.type='User' AND #{User.table_name}.status=#{User::STATUSES[:active]}"
  has_many :possible_assignee_members,
           class_name: 'Member',
           include: [:principal, :roles],
           conditions: Proc.new { self.class.possible_assignees_condition }
  has_many :possible_responsible_members,
<<<<<<< HEAD
           :class_name => 'Member',
           :include => [:principal, :roles],
           :conditions => Proc.new { self.class.possible_responsibles_condition }
  has_many :memberships, :class_name => 'Member'
  has_many :member_principals, :class_name => 'Member',
                               :include => :principal,
                               :conditions => "#{Principal.table_name}.type='Group' OR " +
                                              "(#{Principal.table_name}.type='User' AND " +
                                              "(#{Principal.table_name}.status=#{User::STATUSES[:active]} OR " +
                                              "#{Principal.table_name}.status=#{User::STATUSES[:registered]}))"
  has_many :users, :through => :members
  has_many :principals, :through => :member_principals, :source => :principal

  has_many :enabled_modules, :dependent => :delete_all
  has_and_belongs_to_many :types, :order => "#{::Type.table_name}.position"
  has_many :work_packages, :order => "#{WorkPackage.table_name}.created_at DESC", :include => [:status, :type]
  has_many :work_package_changes, :through => :work_packages, :source => :journals
  has_many :versions, :dependent => :destroy, :order => "#{Version.table_name}.effective_date DESC, #{Version.table_name}.name DESC"
  has_many :time_entries, :dependent => :delete_all
  has_many :queries, :dependent => :delete_all
  has_many :news, :dependent => :destroy, :include => :author
  has_many :categories, :dependent => :delete_all, :order => "#{Category.table_name}.name"
  has_many :boards, :dependent => :destroy, :order => "position ASC"
  has_one :repository, :dependent => :destroy
  has_many :changesets, :through => :repository
  has_one :wiki, :dependent => :destroy
=======
           class_name: 'Member',
           include: [:principal, :roles],
           conditions: Proc.new { self.class.possible_responsibles_condition }
  has_many :memberships, class_name: 'Member'
  has_many :member_principals, class_name: 'Member',
                               include: :principal,
                               conditions: "#{Principal.table_name}.type='Group' OR " +
                                 "(#{Principal.table_name}.type='User' AND " +
                                 "(#{Principal.table_name}.status=#{User::STATUSES[:active]} OR " +
                                 "#{Principal.table_name}.status=#{User::STATUSES[:registered]}))"
  has_many :users, through: :members
  has_many :principals, through: :member_principals, source: :principal

  has_many :enabled_modules, dependent: :delete_all
  has_and_belongs_to_many :types, order: "#{Type.table_name}.position"
  has_many :work_packages, order: "#{WorkPackage.table_name}.created_at DESC", include: [:status, :type]
  has_many :work_package_changes, through: :work_packages, source: :journals
  has_many :versions, dependent: :destroy, order: "#{Version.table_name}.effective_date DESC, #{Version.table_name}.name DESC"
  has_many :time_entries, dependent: :delete_all
  has_many :queries, dependent: :delete_all
  has_many :news, dependent: :destroy, include: :author
  has_many :categories, dependent: :delete_all, order: "#{Category.table_name}.name"
  has_many :boards, dependent: :destroy, order: 'position ASC'
  has_one :repository, dependent: :destroy
  has_many :changesets, through: :repository
  has_one :wiki, dependent: :destroy
>>>>>>> 43d388f0
  # Custom field for the project work units
  has_and_belongs_to_many :work_package_custom_fields,
                          class_name: 'WorkPackageCustomField',
                          order: "#{CustomField.table_name}.position",
                          join_table: "#{table_name_prefix}custom_fields_projects#{table_name_suffix}",
                          association_foreign_key: 'custom_field_id'

  acts_as_nested_set order_column: :name, dependent: :destroy

  acts_as_customizable
  acts_as_searchable columns: ["#{table_name}.name", "#{table_name}.identifier", "#{table_name}.description", "#{table_name}.summary"], project_key: 'id', permission: nil
  acts_as_event title: Proc.new { |o| "#{Project.model_name.human}: #{o.name}" },
                url: Proc.new { |o| { controller: '/projects', action: 'show', id: o } },
                author: nil,
                datetime: :created_on

  attr_protected :status

  validates_presence_of :name, :identifier
  # TODO: we temporarily disable this validation because it leads to failed tests
  # it implicitly assumes a db:seed-created standard type to be present and currently
  # neither development nor deployment setups are prepared for this
  # validates_presence_of :types
  validates_uniqueness_of :identifier
  validates_associated :repository, :wiki
  validates_length_of :name, maximum: 255
  validates_length_of :homepage, maximum: 255
  validates_length_of :identifier, in: 1..IDENTIFIER_MAX_LENGTH
  # downcase letters, digits, dashes but not digits only
  validates_format_of :identifier, with: /\A(?!\d+$)[a-z0-9\-_]*\z/,
                                   if: -> (p) { p.identifier_changed? }
  # reserved words
  validates_exclusion_of :identifier, in: RESERVED_IDENTIFIERS

  before_destroy :delete_all_members
  before_destroy :destroy_all_work_packages

  scope :has_module, lambda { |mod| { conditions: ["#{Project.table_name}.id IN (SELECT em.project_id FROM #{EnabledModule.table_name} em WHERE em.name=?)", mod.to_s] } }
  scope :active, lambda { |*_args| where(status: STATUS_ACTIVE) }
  scope :public, lambda { |*_args| where(is_public: true) }
  scope :visible, lambda { { conditions: Project.visible_by(User.current) } }

  # timelines stuff

  scope :selectable_projects

  belongs_to :project_type, class_name: '::ProjectType'

  belongs_to :responsible,  class_name: 'User'

  has_many :timelines,  class_name: '::Timeline',
                        dependent:  :destroy

  has_many :reportings_via_source, class_name:  '::Reporting',
                                   foreign_key: 'project_id',
                                   dependent:   :delete_all

  has_many :reportings_via_target, class_name:  '::Reporting',
                                   foreign_key: 'reporting_to_project_id',
                                   dependent:   :delete_all

  has_many :reporting_to_projects, through: :reportings_via_source,
                                   source:  :reporting_to_project

  has_many :project_a_associations, class_name:  '::ProjectAssociation',
                                    foreign_key: 'project_a_id',
                                    dependent:   :delete_all

  has_many :project_b_associations, class_name:  '::ProjectAssociation',
                                    foreign_key: 'project_b_id',
                                    dependent:   :delete_all

  has_many :associated_a_projects, through: :project_a_associations,
                                   source:  :project_b

  has_many :associated_b_projects, through: :project_b_associations,
                                   source:  :project_a

  include TimelinesCollectionProxy

  collection_proxy :project_associations, for: [:project_a_associations,
                                                :project_b_associations] do
    def visible(user = User.current)
      all.select { |assoc| assoc.visible?(user) }
    end
  end

  collection_proxy :associated_projects, for: [:associated_a_projects,
                                               :associated_b_projects] do
    def visible(user = User.current)
      all.select { |other| other.visible?(user) }
    end
  end

  collection_proxy :reportings, for: [:reportings_via_source,
                                      :reportings_via_target],
                                leave_public: true

  def associated_project_candidates(_user = User.current)
    # TODO: Check if admins shouldn't see all projects here
    projects = Project.visible.all
    projects.delete(self)
    projects -= associated_projects
    projects.select(&:allows_association?)
  end

  def associated_project_candidates_by_type(user = User.current)
    # TODO: values need sorting by project tree
    associated_project_candidates(user).group_by(&:project_type)
  end

  def project_associations_by_type(_user = User.current)
    # TODO: values need sorting by project tree
    project_associations.visible.group_by do |a|
      a.project(self).project_type
    end
  end

  def reporting_to_project_candidates(_user = User.current)
    # TODO: Check if admins shouldn't see all projects here
    projects = Project.visible.all
    projects.delete(self)
    projects -= reporting_to_projects
    projects
  end

  def visible?(user = User.current)
    self.active? and (self.is_public? or user.admin? or user.member_of?(self))
  end

  def allows_association?
    if project_type.present?
      project_type.allows_association
    else
      true
    end
  end

  def copy_allowed?
    User.current.allowed_to?(:copy_projects, self) && (parent.nil? || User.current.allowed_to?(:add_subprojects, parent))
  end

  def self.selectable_projects
    Project.visible.select { |p| User.current.member_of? p }.sort_by(&:to_s)
  end

  def self.search_scope(query)
    # overwritten from Pagination::Model
    visible.like(query)
  end

  # end timelines

  def initialize(attributes = nil, options = {})
    super

    initialized = (attributes || {}).stringify_keys
    if !initialized.key?('identifier') && Setting.sequential_project_identifiers?
      self.identifier = Project.next_identifier
    end
    if !initialized.key?('is_public')
      self.is_public = Setting.default_projects_public?
    end
    if !initialized.key?('enabled_module_names')
      self.enabled_module_names = Setting.default_projects_modules
    end
    if !initialized.key?('types') && !initialized.key?('type_ids')
      self.types = ::Type.default
    end
  end

  def identifier=(identifier)
    super unless identifier_frozen?
  end

  def identifier_frozen?
    errors[:identifier].nil? && !(new_record? || identifier.blank?)
  end

  def possible_members(criteria, limit)
    Principal.active_or_registered.like(criteria).not_in_project(self).find(:all, limit: limit)
  end

  def add_member(user, roles)
    members.build.tap do |m|
      m.principal = user
      m.roles = Array(roles)
    end
  end

  def add_member!(user, roles)
    add_member(user, roles)
    save
  end

  # returns latest created projects
  # non public projects will be returned only if user is a member of those
  def self.latest(user = nil, count = 5)
    find(:all, limit: count, conditions: visible_by(user), order: 'created_on DESC')
  end

  def self.latest_for(user, options = {})
    limit = options.fetch(:count) { 5 }

    conditions = visible_by(user)

    where(conditions).limit(limit).newest_first
  end

  # table_name shouldn't be needed :(
  def self.newest_first
    order "#{table_name}.created_on DESC"
  end

  # Returns a SQL :conditions string used to find all active projects for the specified user.
  #
  # Examples:
  #     Projects.visible_by(admin)        => "projects.status = 1"
  #     Projects.visible_by(normal_user)  => "projects.status = 1 AND projects.is_public = 1"
  def self.visible_by(user = nil)
    user ||= User.current
    if user && user.admin?
      return "#{Project.table_name}.status=#{Project::STATUS_ACTIVE}"
    elsif user && user.memberships.any?
      return "#{Project.table_name}.status=#{Project::STATUS_ACTIVE} AND (#{Project.table_name}.is_public = #{connection.quoted_true} or #{Project.table_name}.id IN (#{user.memberships.map(&:project_id).join(',')}))"
    else
      return "#{Project.table_name}.status=#{Project::STATUS_ACTIVE} AND #{Project.table_name}.is_public = #{connection.quoted_true}"
    end
  end

  # Returns a SQL conditions string used to find all projects for which +user+ has the given +permission+
  #
  # Valid options:
  # * :project => limit the condition to project
  # * :with_subprojects => limit the condition to project and its subprojects
  # * :member => limit the condition to the user projects
  def self.allowed_to_condition(user, permission, options = {})
    base_statement = "#{Project.table_name}.status=#{Project::STATUS_ACTIVE}"
    if perm = Redmine::AccessControl.permission(permission)
      unless perm.project_module.nil?
        # If the permission belongs to a project module, make sure the module is enabled
        base_statement << " AND #{Project.table_name}.id IN (SELECT em.project_id FROM #{EnabledModule.table_name} em WHERE em.name='#{perm.project_module}')"
      end
    end
    if options[:project]
      project_statement = "#{Project.table_name}.id = #{options[:project].id}"
      project_statement << " OR (#{Project.table_name}.lft > #{options[:project].lft} AND #{Project.table_name}.rgt < #{options[:project].rgt})" if options[:with_subprojects]
      base_statement = "(#{project_statement}) AND (#{base_statement})"
    end

    if user.admin?
      base_statement
    else
      statement_by_role = {}
      if user.logged?
        if Role.non_member.allowed_to?(permission) && !options[:member]
          statement_by_role[Role.non_member] = "#{Project.table_name}.is_public = #{connection.quoted_true}"
        end
        user.projects_by_role.each do |role, projects|
          if role.allowed_to?(permission)
            statement_by_role[role] = "#{Project.table_name}.id IN (#{projects.map(&:id).join(',')})"
          end
        end
      else
        if Role.anonymous.allowed_to?(permission) && !options[:member]
          statement_by_role[Role.anonymous] = "#{Project.table_name}.is_public = #{connection.quoted_true}"
        end
      end
      if statement_by_role.empty?
        '1=0'
      else
        "((#{base_statement}) AND (#{statement_by_role.values.join(' OR ')}))"
      end
    end
  end

  # Returns the Systemwide and project specific activities
  def activities(include_inactive = false)
    if include_inactive
      return all_activities
    else
      return active_activities
    end
  end

  # Will create a new Project specific Activity or update an existing one
  #
  # This will raise a ActiveRecord::Rollback if the TimeEntryActivity
  # does not successfully save.
  def update_or_create_time_entry_activity(id, activity_hash)
    if activity_hash.respond_to?(:has_key?) && activity_hash.has_key?('parent_id')
      create_time_entry_activity_if_needed(activity_hash)
    else
      activity = project.time_entry_activities.find_by_id(id.to_i)
      activity.update_attributes(activity_hash) if activity
    end
  end

  # Create a new TimeEntryActivity if it overrides a system TimeEntryActivity
  #
  # This will raise a ActiveRecord::Rollback if the TimeEntryActivity
  # does not successfully save.
  def create_time_entry_activity_if_needed(activity)
    if activity['parent_id']

      parent_activity = TimeEntryActivity.find(activity['parent_id'])
      activity['name'] = parent_activity.name
      activity['position'] = parent_activity.position

      if Enumeration.overridding_change?(activity, parent_activity)
        project_activity = time_entry_activities.create(activity)

        if project_activity.new_record?
          raise ActiveRecord::Rollback, 'Overridding TimeEntryActivity was not successfully saved'
        else
          time_entries.update_all("activity_id = #{project_activity.id}", ['activity_id = ?', parent_activity.id])
        end
      end
    end
  end

  # Returns a :conditions SQL string that can be used to find the issues associated with this project.
  #
  # Examples:
  #   project.project_condition(true)  => "(projects.id = 1 OR (projects.lft > 1 AND projects.rgt < 10))"
  #   project.project_condition(false) => "projects.id = 1"
  def project_condition(with_subprojects)
    cond = "#{Project.table_name}.id = #{id}"
    cond = "(#{cond} OR (#{Project.table_name}.lft > #{lft} AND #{Project.table_name}.rgt < #{rgt}))" if with_subprojects
    cond
  end

  def self.find(*args)
    if args.first && args.first.is_a?(String) && !args.first.match(/\A\d*\z/)
      project = find_by_identifier(*args)
      raise ActiveRecord::RecordNotFound, "Couldn't find Project with identifier=#{args.first}" if project.nil?
      project
    else
      super
    end
  end

  def self.find_visible(user, *args)
    with_scope(find: where(Project.visible_by(user))) do
      find(*args)
    end
  end

  def to_param
    # id is used for projects with a numeric identifier (compatibility)
    @to_param ||= (identifier.to_s =~ %r{\A\d*\z} ? id : identifier)
  end

  def active?
    status == STATUS_ACTIVE
  end

  def archived?
    status == STATUS_ARCHIVED
  end

  # Archives the project and its descendants
  def archive
    # Check that there is no issue of a non descendant project that is assigned
    # to one of the project or descendant versions
    v_ids = self_and_descendants.map(&:version_ids).flatten
    if v_ids.any? && WorkPackage.find(:first, include: :project,
                                              conditions: ["(#{Project.table_name}.lft < ? OR #{Project.table_name}.rgt > ?)" +
                                                        " AND #{WorkPackage.table_name}.fixed_version_id IN (?)", lft, rgt, v_ids])
      return false
    end
    Project.transaction do
      archive!
    end
    true
  end

  # Unarchives the project
  # All its ancestors must be active
  def unarchive
    return false if ancestors.detect { |a| !a.active? }
    update_attribute :status, STATUS_ACTIVE
  end

  # Returns an array of projects the project can be moved to
  # by the current user
  def allowed_parents
    return @allowed_parents if @allowed_parents
    @allowed_parents = Project.find(:all, conditions: Project.allowed_to_condition(User.current, :add_subprojects))
    @allowed_parents = @allowed_parents - self_and_descendants
    if User.current.allowed_to?(:add_project, nil, global: true) || (!new_record? && parent.nil?)
      @allowed_parents << nil
    end
    unless parent.nil? || @allowed_parents.empty? || @allowed_parents.include?(parent)
      @allowed_parents << parent
    end
    @allowed_parents
  end

  # Sets the parent of the project with authorization check
  def set_allowed_parent!(p)
    unless p.nil? || p.is_a?(Project)
      if p.to_s.blank?
        p = nil
      else
        p = Project.find_by_id(p)
        return false unless p
      end
    end
    if p.nil?
      if !new_record? && allowed_parents.empty?
        return false
      end
    elsif !allowed_parents.include?(p)
      return false
    end
    set_parent!(p)
  end

  # Sets the parent of the project
  # Argument can be either a Project, a String, a Fixnum or nil
  def set_parent!(p)
    unless p.nil? || p.is_a?(Project)
      if p.to_s.blank?
        p = nil
      else
        p = Project.find_by_id(p)
        return false unless p
      end
    end
    if p == parent && !p.nil?
      # Nothing to do
      true
    elsif p.nil? || (p.active? && move_possible?(p))
      # Insert the project so that target's children or root projects stay alphabetically sorted
      sibs = (p.nil? ? self.class.roots : p.children)
      to_be_inserted_before = sibs.detect { |c| c.name.to_s.downcase > name.to_s.downcase }
      if to_be_inserted_before
        move_to_left_of(to_be_inserted_before)
      elsif p.nil?
        if sibs.empty?
          # move_to_root adds the project in first (ie. left) position
          move_to_root
        else
          move_to_right_of(sibs.last) unless self == sibs.last
        end
      else
        # move_to_child_of adds the project in last (ie.right) position
        move_to_child_of(p)
      end
      WorkPackage.update_versions_from_hierarchy_change(self)
      true
    else
      # Can not move to the given target
      false
    end
  end

  # Returns an array of the types used by the project and its active sub projects
  def rolled_up_types
    @rolled_up_types ||=
<<<<<<< HEAD
      ::Type.find(:all, :joins => :projects,
                      :select => "DISTINCT #{::Type.table_name}.*",
                      :conditions => ["#{Project.table_name}.lft >= ? AND #{Project.table_name}.rgt <= ? AND #{Project.table_name}.status = #{STATUS_ACTIVE}", lft, rgt],
                      :order => "#{::Type.table_name}.position")
=======
      Type.find(:all, joins: :projects,
                      select: "DISTINCT #{Type.table_name}.*",
                      conditions: ["#{Project.table_name}.lft >= ? AND #{Project.table_name}.rgt <= ? AND #{Project.table_name}.status = #{STATUS_ACTIVE}", lft, rgt],
                      order: "#{Type.table_name}.position")
>>>>>>> 43d388f0
  end

  # Closes open and locked project versions that are completed
  def close_completed_versions
    Version.transaction do
      versions.find(:all, conditions: { status: %w(open locked) }).each do |version|
        if version.completed?
          version.update_attribute(:status, 'closed')
        end
      end
    end
  end

  # Returns a scope of the Versions on subprojects
  def rolled_up_versions
    @rolled_up_versions ||=
      Version.scoped(include: :project,
                     conditions: ["#{Project.table_name}.lft >= ? AND #{Project.table_name}.rgt <= ? AND #{Project.table_name}.status = #{STATUS_ACTIVE}", lft, rgt])
  end

  # Returns a scope of the Versions used by the project
  def shared_versions
    @shared_versions ||= begin
      r = root? ? self : root
      Version.scoped(include: :project,
                     conditions: "#{Project.table_name}.id = #{id}" +
                                    " OR (#{Project.table_name}.status = #{Project::STATUS_ACTIVE} AND (" +
                                          " #{Version.table_name}.sharing = 'system'" +
                                          " OR (#{Project.table_name}.lft >= #{r.lft} AND #{Project.table_name}.rgt <= #{r.rgt} AND #{Version.table_name}.sharing = 'tree')" +
                                          " OR (#{Project.table_name}.lft < #{lft} AND #{Project.table_name}.rgt > #{rgt} AND #{Version.table_name}.sharing IN ('hierarchy', 'descendants'))" +
                                          " OR (#{Project.table_name}.lft > #{lft} AND #{Project.table_name}.rgt < #{rgt} AND #{Version.table_name}.sharing = 'hierarchy')" +
                                          '))')
    end
  end

  # Returns a hash of project users grouped by role
  def users_by_role
    members.find(:all, include: [:user, :roles]).inject({}) do |h, m|
      m.roles.each do |r|
        h[r] ||= []
        h[r] << m.user
      end
      h
    end
  end

  # Deletes all project's members
  def delete_all_members
    me, mr = Member.table_name, MemberRole.table_name
    connection.delete("DELETE FROM #{mr} WHERE #{mr}.member_id IN (SELECT #{me}.id FROM #{me} WHERE #{me}.project_id = #{id})")
    Member.destroy_all(['project_id = ?', id])
  end

  def destroy_all_work_packages
    work_packages.each do |wp|
      begin
        wp.reload
        wp.destroy
      rescue ActiveRecord::RecordNotFound => e
      end
    end
  end

  # Users/groups a work_package can be assigned to
  def possible_assignees
    possible_assignee_members.map(&:principal).compact.sort
  end

  # Users who can become responsible for a work_package
  def possible_responsibles
    possible_responsible_members.map(&:principal).compact.sort
  end

  # Returns the mail adresses of users that should be always notified on project events
  def recipients
    notified_users.map(&:mail)
  end

  # Returns the users that should be notified on project events
  def notified_users
    # TODO: User part should be extracted to User#notify_about?
    members.select { |m| m.mail_notification? || m.user.mail_notification == 'all' }.map(&:user)
  end

  # Returns an array of all custom fields enabled for project issues
  # (explictly associated custom fields and custom fields enabled for all projects)
  #
  # Supports the :include option.
  def all_work_package_custom_fields(options = {})
    @all_work_package_custom_fields ||= (
      WorkPackageCustomField.for_all(options) + (
        if options.include? :include
          WorkPackageCustomField.joins(:projects)
            .where(projects: { id: id })
            .includes(options[:include]) # use #preload instead of #includes if join gets too big
        else
          work_package_custom_fields
        end
      )
    ).uniq.sort
  end

  def project
    self
  end

  def <=>(project)
    name.downcase <=> project.name.downcase
  end

  def to_s
    name
  end

  # Returns a short description of the projects (first lines)
  def short_description(length = 255)
    case
    when summary.present?
      summary
    when description.present?
      description.gsub(/\A(.{#{length}}[^\n\r]*).*\z/m, '\1...').strip
    else
      ''
    end
  end

  def css_classes
    s = 'project'
    s << ' root' if root?
    s << ' child' if child?
    s << (leaf? ? ' leaf' : ' parent')
    s
  end

  # The earliest start date of a project, based on it's issues and versions
  def start_date
    [
      work_packages.minimum('start_date'),
      shared_versions.map(&:effective_date),
      shared_versions.map(&:start_date)
    ].flatten.compact.min
  end

  # The latest due date of an issue or version
  def due_date
    [
      work_packages.maximum('due_date'),
      shared_versions.map(&:effective_date),
      shared_versions.map { |v| v.fixed_issues.maximum('due_date') }
    ].flatten.compact.max
  end

  def overdue?
    active? && !due_date.nil? && (due_date < Date.today)
  end

  # Returns the percent completed for this project, based on the
  # progress on it's versions.
  def completed_percent(options = { include_subprojects: false })
    if options.delete(:include_subprojects)
      total = self_and_descendants.map(&:completed_percent).sum

      total / self_and_descendants.count
    else
      if versions.count > 0
        total = versions.map(&:completed_percent).sum

        total / versions.count
      else
        100
      end
    end
  end

  # Return true if this project is allowed to do the specified action.
  # action can be:
  # * a parameter-like Hash (eg. :controller => '/projects', :action => 'edit')
  # * a permission Symbol (eg. :edit_project)
  def allows_to?(action)
    if action.is_a? Hash
      allowed_actions.include? "#{action[:controller]}/#{action[:action]}"
    else
      allowed_permissions.include? action
    end
  end

  def module_enabled?(module_name)
    module_name = module_name.to_s
    enabled_modules.detect { |m| m.name == module_name }
  end

  def enabled_module_names=(module_names)
    if module_names && module_names.is_a?(Array)
      module_names = module_names.map(&:to_s).reject(&:blank?)
      self.enabled_modules = module_names.map { |name| enabled_modules.detect { |mod| mod.name == name } || EnabledModule.new(name: name) }
    else
      enabled_modules.clear
    end
  end

  # Returns an array of the enabled modules names
  def enabled_module_names
    enabled_modules.map(&:name)
  end

  safe_attributes 'name',
                  'description',
                  'summary',
                  'homepage',
                  'is_public',
                  'identifier',
                  'custom_field_values',
                  'custom_fields',
                  'type_ids',
                  'work_package_custom_field_ids',
                  'project_type_id',
                  'type_ids',
                  'responsible_id'

  safe_attributes 'enabled_module_names',
                  if: lambda { |project, user| project.new_record? || user.allowed_to?(:select_project_modules, project) }

  # Returns an array of projects that are in this project's hierarchy
  #
  # Example: parents, children, siblings
  def hierarchy
    parents = project.self_and_ancestors || []
    descendants = project.descendants || []
    parents | descendants # Set union
  end

  # Returns an auto-generated project identifier based on the last identifier used
  def self.next_identifier
    p = Project.find(:first, order: 'created_on DESC')
    p.nil? ? nil : p.identifier.to_s.succ
  end

  # builds up a project hierarchy helper structure for use with #project_tree_from_hierarchy
  #
  # it expects a simple list of projects with a #lft column (awesome_nested_set)
  # and returns a hierarchy based on #lft
  #
  # the result is a nested list of root level projects that contain their child projects
  # but, each entry is actually a ruby hash wrapping the project and child projects
  # the keys are :project and :children where :children is in the same format again
  #
  #   result = [ root_level_project_info_1, root_level_project_info_2, ... ]
  #
  # where each entry has the form
  #
  #   project_info = { :project => the_project, :children => [ child_info_1, child_info_2, ... ] }
  #
  # if a project has no children the :children array is just empty
  #
  def self.build_projects_hierarchy(projects)
    ancestors = []
    result    = []

    projects.sort_by(&:lft).each do |project|
      while ancestors.any? && !project.is_descendant_of?(ancestors.last[:project])
        # before we pop back one level, we sort the child projects by name
        ancestors.last[:children] = ancestors.last[:children].sort_by { |h| h[:project].name.downcase if h[:project].name }
        ancestors.pop
      end

      current_hierarchy = { project: project, children: [] }
      current_tree      = ancestors.any? ? ancestors.last[:children] : result

      current_tree << current_hierarchy
      ancestors    << current_hierarchy
    end

    # at the end the root level must be sorted as well
    result.sort_by { |h| h[:project].name.downcase if h[:project].name }
  end

  def self.project_tree_from_hierarchy(projects_hierarchy, level, &block)
    projects_hierarchy.each do |hierarchy|
      project, children = hierarchy[:project], hierarchy[:children]
      yield project, level
      # recursively show children
      project_tree_from_hierarchy(children, level + 1, &block) if children.any?
    end
  end

  # Yields the given block for each project with its level in the tree
  def self.project_tree(projects, &block)
    projects_hierarchy = build_projects_hierarchy(projects)
    project_tree_from_hierarchy(projects_hierarchy, 0, &block)
  end

  def self.project_level_list(projects)
    list = []
    project_tree(projects) do |project, level|

      element = {
        project: project,
        level:   level
      }

      element.merge!(yield(project)) if block_given?

      list << element
    end
    list
  end

  def add_issue(attributes = {})
    ActiveSupport::Deprecation.warn 'Project.add_issue is deprecated. Use Project.add_work_package instead.'
    add_work_package attributes
  end

  def add_work_package(attributes = {})
    WorkPackage.new do |i|
      i.project = self

      type_attribute = attributes.delete(:type) || attributes.delete(:type_id)

      i.type = if type_attribute
                 project.types.find(type_attribute)
               else
                 project.types.first
                  end

      i.attributes = attributes
    end
  end

  def allowed_permissions
    @allowed_permissions ||= begin
      names = enabled_modules.loaded? ? enabled_module_names : enabled_modules.all(select: :name).map(&:name)

      Redmine::AccessControl.modules_permissions(names).map(&:name)
    end
  end

  def allowed_actions
    @actions_allowed ||= allowed_permissions.inject([]) { |actions, permission| actions += Redmine::AccessControl.allowed_actions(permission) }.flatten
  end

  # Returns all the active Systemwide and project specific activities
  def active_activities
    overridden_activity_ids = time_entry_activities.map(&:parent_id)

    if overridden_activity_ids.empty?
      return TimeEntryActivity.shared.active
    else
      return system_activities_and_project_overrides
    end
  end

  # Returns all the Systemwide and project specific activities
  # (inactive and active)
  def all_activities
    overridden_activity_ids = time_entry_activities.map(&:parent_id)

    if overridden_activity_ids.empty?
      return TimeEntryActivity.shared
    else
      return system_activities_and_project_overrides(true)
    end
  end

  # Returns the systemwide active activities merged with the project specific overrides
  def system_activities_and_project_overrides(include_inactive = false)
    if include_inactive
      return TimeEntryActivity.shared
        .find(:all,
              conditions: ['id NOT IN (?)', time_entry_activities.map(&:parent_id)]) +
        time_entry_activities
    else
      return TimeEntryActivity.shared.active
        .find(:all,
              conditions: ['id NOT IN (?)', time_entry_activities.map(&:parent_id)]) +
        time_entry_activities.active
    end
  end

  # Archives subprojects recursively
  def archive!
    children.each do |subproject|
      subproject.send :archive!
    end
    update_attribute :status, STATUS_ARCHIVED
  end

  protected

  def self.possible_assignees_condition
    condition = Setting.work_package_group_assignment? ?
                  ["(#{Principal.table_name}.type=? OR #{Principal.table_name}.type=?)", 'User', 'Group'] :
                  ["(#{Principal.table_name}.type=?)", 'User']

    condition[0] += " AND #{User.table_name}.status=? AND roles.assignable = ?"
    condition << User::STATUSES[:active]
    condition << true

    sanitize_sql_array condition
  end

  def self.possible_responsibles_condition
    condition = ["(#{Principal.table_name}.type=? AND #{User.table_name}.status=? AND roles.assignable = ?)",
                 'User', User::STATUSES[:active], true]

    sanitize_sql_array condition
  end
end<|MERGE_RESOLUTION|>--- conflicted
+++ resolved
@@ -51,34 +51,6 @@
            include: [:principal, :roles],
            conditions: Proc.new { self.class.possible_assignees_condition }
   has_many :possible_responsible_members,
-<<<<<<< HEAD
-           :class_name => 'Member',
-           :include => [:principal, :roles],
-           :conditions => Proc.new { self.class.possible_responsibles_condition }
-  has_many :memberships, :class_name => 'Member'
-  has_many :member_principals, :class_name => 'Member',
-                               :include => :principal,
-                               :conditions => "#{Principal.table_name}.type='Group' OR " +
-                                              "(#{Principal.table_name}.type='User' AND " +
-                                              "(#{Principal.table_name}.status=#{User::STATUSES[:active]} OR " +
-                                              "#{Principal.table_name}.status=#{User::STATUSES[:registered]}))"
-  has_many :users, :through => :members
-  has_many :principals, :through => :member_principals, :source => :principal
-
-  has_many :enabled_modules, :dependent => :delete_all
-  has_and_belongs_to_many :types, :order => "#{::Type.table_name}.position"
-  has_many :work_packages, :order => "#{WorkPackage.table_name}.created_at DESC", :include => [:status, :type]
-  has_many :work_package_changes, :through => :work_packages, :source => :journals
-  has_many :versions, :dependent => :destroy, :order => "#{Version.table_name}.effective_date DESC, #{Version.table_name}.name DESC"
-  has_many :time_entries, :dependent => :delete_all
-  has_many :queries, :dependent => :delete_all
-  has_many :news, :dependent => :destroy, :include => :author
-  has_many :categories, :dependent => :delete_all, :order => "#{Category.table_name}.name"
-  has_many :boards, :dependent => :destroy, :order => "position ASC"
-  has_one :repository, :dependent => :destroy
-  has_many :changesets, :through => :repository
-  has_one :wiki, :dependent => :destroy
-=======
            class_name: 'Member',
            include: [:principal, :roles],
            conditions: Proc.new { self.class.possible_responsibles_condition }
@@ -93,7 +65,7 @@
   has_many :principals, through: :member_principals, source: :principal
 
   has_many :enabled_modules, dependent: :delete_all
-  has_and_belongs_to_many :types, order: "#{Type.table_name}.position"
+  has_and_belongs_to_many :types, order: "#{::Type.table_name}.position"
   has_many :work_packages, order: "#{WorkPackage.table_name}.created_at DESC", include: [:status, :type]
   has_many :work_package_changes, through: :work_packages, source: :journals
   has_many :versions, dependent: :destroy, order: "#{Version.table_name}.effective_date DESC, #{Version.table_name}.name DESC"
@@ -105,7 +77,6 @@
   has_one :repository, dependent: :destroy
   has_many :changesets, through: :repository
   has_one :wiki, dependent: :destroy
->>>>>>> 43d388f0
   # Custom field for the project work units
   has_and_belongs_to_many :work_package_custom_fields,
                           class_name: 'WorkPackageCustomField',
@@ -567,17 +538,10 @@
   # Returns an array of the types used by the project and its active sub projects
   def rolled_up_types
     @rolled_up_types ||=
-<<<<<<< HEAD
-      ::Type.find(:all, :joins => :projects,
-                      :select => "DISTINCT #{::Type.table_name}.*",
-                      :conditions => ["#{Project.table_name}.lft >= ? AND #{Project.table_name}.rgt <= ? AND #{Project.table_name}.status = #{STATUS_ACTIVE}", lft, rgt],
-                      :order => "#{::Type.table_name}.position")
-=======
-      Type.find(:all, joins: :projects,
-                      select: "DISTINCT #{Type.table_name}.*",
+      ::Type.find(:all, joins: :projects,
+                      select: "DISTINCT #{::Type.table_name}.*",
                       conditions: ["#{Project.table_name}.lft >= ? AND #{Project.table_name}.rgt <= ? AND #{Project.table_name}.status = #{STATUS_ACTIVE}", lft, rgt],
-                      order: "#{Type.table_name}.position")
->>>>>>> 43d388f0
+                      order: "#{::Type.table_name}.position")
   end
 
   # Closes open and locked project versions that are completed
