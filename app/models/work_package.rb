#-- encoding: UTF-8
#-- copyright
# OpenProject is a project management system.
#
# Copyright (C) 2012-2013 the OpenProject Team
#
# This program is free software; you can redistribute it and/or
# modify it under the terms of the GNU General Public License version 3.
#
# See doc/COPYRIGHT.rdoc for more details.
#++

# While loading the Issue class below, we lazy load the Project class. Which itself need Issue.
# So we create an 'emtpy' Issue class first, to make Project happy.

class WorkPackage < ActiveRecord::Base

  #TODO Remove alternate inheritance column name once single table
  # inheritance is no longer needed. The need for a different column name
  # comes from Trackers becoming Types.
  self.inheritance_column = :sti_type

  include NestedAttributesForApi

  belongs_to :project
  belongs_to :type
  belongs_to :status, :class_name => 'IssueStatus', :foreign_key => 'status_id'
  belongs_to :author, :class_name => 'User', :foreign_key => 'author_id'
  belongs_to :assigned_to, :class_name => 'User', :foreign_key => 'assigned_to_id'
  belongs_to :responsible, :class_name => "User", :foreign_key => "responsible_id"
  belongs_to :fixed_version, :class_name => 'Version', :foreign_key => 'fixed_version_id'
  belongs_to :priority, :class_name => 'IssuePriority', :foreign_key => 'priority_id'
  belongs_to :category, :class_name => 'IssueCategory', :foreign_key => 'category_id'

  belongs_to :planning_element_status, :class_name  => "PlanningElementStatus",
                                       :foreign_key => 'planning_element_status_id'

  has_many :time_entries, :dependent => :delete_all
  has_many :relations_from, :class_name => 'IssueRelation', :foreign_key => 'issue_from_id', :dependent => :delete_all
  has_many :relations_to, :class_name => 'IssueRelation', :foreign_key => 'issue_to_id', :dependent => :delete_all
  has_and_belongs_to_many :changesets,
                          :order => "#{Changeset.table_name}.committed_on ASC, #{Changeset.table_name}.id ASC"


  scope :recently_updated, :order => "#{WorkPackage.table_name}.updated_at DESC"
  scope :visible, lambda {|*args| { :include => :project,
                                    :conditions => WorkPackage.visible_condition(args.first ||
                                                                                 User.current) } }
  scope :without_deleted, :conditions => "#{WorkPackage.quoted_table_name}.deleted_at IS NULL"
  scope :deleted, :conditions => "#{WorkPackage.quoted_table_name}.deleted_at IS NOT NULL"

  after_initialize :set_default_values

  acts_as_watchable

  before_save :store_former_parent_id
  include OpenProject::NestedSet::WithRootIdScope
  after_save :reschedule_following_issues,
             :update_parent_attributes,
             :create_alternate_date

  after_move :remove_invalid_relations,
             :recalculate_attributes_for_former_parent

  after_destroy :update_parent_attributes

  acts_as_customizable

  acts_as_searchable :columns => ['subject', "#{table_name}.description", "#{Journal.table_name}.notes"],
                     :include => [:project, :journals],
                     # sort by id so that limited eager loading doesn't break with postgresql
                     :order_column => "#{table_name}.id"

  ##################### WARNING #####################
  # Do not change the order of acts_as_attachable   #
  # and acts_as_journalized!                        #
  #                                                 #
  # This order ensures that no journal entries are  #
  # written after a project is destroyed.           #
  #                                                 #
  # See test/unit/project_test.rb                   #
  # test_destroying_root_projects_should_clear_data #
  # for details.                                    #
  ###################################################
  acts_as_attachable :after_remove => :attachment_removed

<<<<<<< HEAD
  acts_as_journalized :event_title => Proc.new {|o|
                        journable = o.journal.journable

                        "#{journable.kind.to_s} ##{journable.id} (#{journable.status}): #{journable.subject}"
                      },
                      :event_type => (Proc.new do |o|
                        t = 'work_package'
                        if o.journal.changed_data.empty?
                          t << '-note' unless o.journal.initial?
                        else
                          t << (IssueStatus.find_by_id(
                            o.journal.new_value_for(:status_id)).try(:is_closed?) ? '-closed' : '-edit'
                          )
                        end
                        t
                      end),
                      :except => ["root_id"]
=======
  # This one is here only to ease reading
  module JournalizedProcs
    def self.event_title
      Proc.new do |journal|
        work_package = journal.journaled

        title = work_package.to_s
        title << " (#{work_package.status.name})" if work_package.status.present?

        title
      end
    end

    def self.event_type
      Proc.new do |journal|
        t = 'work_package'

        t << if journal.changed_data.empty? && !journal.initial?
               '-note'
             else
               status = IssueStatus.find_by_id(journal.new_value_for(:status_id))

               status.try(:is_closed?) ? '-closed' : '-edit'
             end

        t
      end
    end
  end

  acts_as_journalized :event_title => JournalizedProcs.event_title,
                      :event_type => JournalizedProcs.event_type,
                      :except => ["root_id"],
                      :activity_find_options => { :include => [:status, :type] }
>>>>>>> 3f02f372

  register_on_journal_formatter(:id, 'parent_id')
  register_on_journal_formatter(:fraction, 'estimated_hours')
  register_on_journal_formatter(:decimal, 'done_ratio')
  register_on_journal_formatter(:diff, 'description')
  register_on_journal_formatter(:attachment, /attachments_?\d+/)
  register_on_journal_formatter(:custom_field, /custom_fields_\d+/)

  # Joined
  register_on_journal_formatter :named_association, :parent_id, :project_id,
                                                    :status_id, :type_id,
                                                    :assigned_to_id, :priority_id,
                                                    :category_id, :fixed_version_id,
                                                    :planning_element_status_id,
                                                    :author_id, :responsible_id
  register_on_journal_formatter :datetime,          :start_date, :due_date, :deleted_at

  # By planning element
  register_on_journal_formatter :plaintext,         :subject,
                                                    :planning_element_status_comment,
                                                    :responsible_id
  register_on_journal_formatter :scenario_date,     /^scenario_(\d+)_(start|due)_date$/

  # acts_as_journalized will create an initial journal on wp creation
  # and touch the journaled object:
  # journal.rb:47
  #
  # This will result in optimistic locking increasing the lock_version attribute to 1.
  # In order to avoid stale object errors we reload the attributes in question
  # after the wp is created.
  # As after_create is run before after_save, and journal creation is triggered by an
  # after_save hook, we rely on after_save and a specific version here.
  after_save :reload_lock_and_timestamps, :if => Proc.new { |wp| wp.lock_version == 0 }

  # Returns a SQL conditions string used to find all work units visible by the specified user
  def self.visible_condition(user, options={})
    Project.allowed_to_condition(user, :view_work_packages, options)
  end

  def self.use_status_for_done_ratio?
    Setting.issue_done_ratio == 'issue_status'
  end

  def self.use_field_for_done_ratio?
    Setting.issue_done_ratio == 'issue_field'
  end

  # Returns true if usr or current user is allowed to view the work_package
  def visible?(usr=nil)
    (usr || User.current).allowed_to?(:view_work_packages, self.project)
  end

  def copy_from(arg, options = {})
    merged_options = { :exclude => ["id",
                                    "root_id",
                                    "parent_id",
                                    "lft",
                                    "rgt",
                                    "type", # type_id is in options, type is for STI.
                                    "created_at",
                                    "updated_at"] + (options[:exclude]|| []).map(&:to_s) }

    work_package = arg.is_a?(WorkPackage) ? arg : WorkPackage.visible.find(arg)

    # attributes don't come from form, so it's save to force assign
    self.force_attributes = work_package.attributes.dup.except(*merged_options[:exclude])
    self.parent_id = work_package.parent_id if work_package.parent_id
    self.custom_field_values = work_package.custom_field_values.inject({}) {|h,v| h[v.custom_field_id] = v.value; h}
    self.status = work_package.status
    self
  end

  # Returns true if the work_package is overdue
  def overdue?
    !due_date.nil? && (due_date < Date.today) && !status.is_closed?
  end

  # ACTS AS ATTACHABLE
  # Callback on attachment deletion
  def attachment_removed(obj)
    add_journal
    save!
  end

  # ACTS AS JOURNALIZED
  def activity_type
    "work_packages"
  end

  # RELATIONS
  def delete_relations(work_package)
    unless Setting.cross_project_issue_relations?
      work_package.relations_from.clear
      work_package.relations_to.clear
    end
  end

  def delete_invalid_relations(invalid_work_packages)
    invalid_work_package.each do |work_package|
      work_package.relations.each do |relation|
        relation.destroy unless relation.valid?
      end
    end
  end

  # Returns true if this work package is blocked by another work package that is still open
  def blocked?
    !relations_to.detect {|ir| ir.relation_type == 'blocks' && !ir.issue_from.closed?}.nil?
  end

  def relations
    IssueRelation.of_issue(self)
  end

  def relation(id)
    IssueRelation.of_issue(self).find(id)
  end

  def new_relation
    self.relations_from.build
  end

  def add_time_entry
    time_entries.build(:project => project,
                       :work_package => self)
  end

  def all_dependent_issues(except=[])
    except << self
    dependencies = []
    relations_from.each do |relation|
      if relation.issue_to && !except.include?(relation.issue_to)
        dependencies << relation.issue_to
        dependencies += relation.issue_to.all_dependent_issues(except)
      end
    end
    dependencies
  end

  # Returns an array of issues that duplicate this one
  def duplicates
    relations_to.select {|r| r.relation_type == IssueRelation::TYPE_DUPLICATES}.collect {|r| r.issue_from}
  end

  def soonest_start
    @soonest_start ||= (
        relations_to.collect{|relation| relation.successor_soonest_start} +
        ancestors.collect(&:soonest_start)
      ).compact.max
  end

  # Updates start/due dates of following issues
  def reschedule_following_issues
    if start_date_changed? || due_date_changed?
      relations_from.each do |relation|
        relation.set_issue_to_dates
      end
    end
  end

  def trash
    unless new_record? or self.deleted_at
      self.children.each{|child| child.trash}

      self.reload
      self.deleted_at = Time.now
      self.save!
    end
    freeze
  end

  def restore!
    unless parent && parent.deleted?
      self.deleted_at = nil
      self.save
    else
      raise "You cannot restore an element whose parent is deleted. Restore the parent first!"
    end
  end

  def deleted?
    !!read_attribute(:deleted_at)
  end

  # Users the work_package can be assigned to
  delegate :assignable_users, :to => :project

  # Versions that the work_package can be assigned to
  def assignable_versions
    @assignable_versions ||= (project.shared_versions.open + [Version.find_by_id(fixed_version_id_was)]).compact.uniq.sort
  end

  def kind
    return type
  end

  def to_s
    "#{(kind.is_standard) ? l(:default_type) : "#{kind.name}"} ##{id}: #{subject}"
  end

  # Return true if the work_package is closed, otherwise false
  def closed?
    self.status.nil? || self.status.is_closed?
  end

  # Returns true if the work_package is overdue
  def overdue?
    !due_date.nil? && (due_date < Date.today) && !closed?
  end

  # TODO: move into Business Object and rename to update
  # update for now is a private method defined by AR
  def update_by!(user, attributes)
    raw_attachments = attributes.delete(:attachments)

    update_by(user, attributes)

    if save
      # as attach_files always saves an attachment right away
      # it is not possible to stage attaching and check for
      # valid. If this would be possible, we could check
      # for this along with update_attributes
      attachments = Attachment.attach_files(self, raw_attachments)
    end
  end

  def update_by(user, attributes)
    add_journal(user, attributes.delete(:notes)) if attributes[:notes]

    add_time_entry_for(user, attributes.delete(:time_entry))
    attributes.delete(:attachments)

    self.attributes = attributes
  end

  def is_milestone?
    type && type.is_milestone?
  end

  # Returns an array of status that user is able to apply
  def new_statuses_allowed_to(user, include_default=false)
    return [] if status.nil?

    statuses = status.find_new_statuses_allowed_to(
      user.roles_for_project(project),
      type,
      author == user,
      assigned_to_id_changed? ? assigned_to_id_was == user.id : assigned_to_id == user.id
      )
    statuses << status unless statuses.empty?
    statuses << IssueStatus.default if include_default
    statuses = statuses.uniq.sort
    blocked? ? statuses.reject {|s| s.is_closed?} : statuses
  end

  def self.use_status_for_done_ratio?
    Setting.issue_done_ratio == 'issue_status'
  end

  # Returns the total number of hours spent on this issue and its descendants
  #
  # Example:
  #   spent_hours => 0.0
  #   spent_hours => 50.2
  def spent_hours
    @spent_hours ||= self_and_descendants.joins(:time_entries)
                                         .sum("#{TimeEntry.table_name}.hours").to_f || 0.0
  end

  # Moves/copies an work_package to a new project and type
  # Returns the moved/copied work_package on success, false on failure
  def move_to_project(*args)
    ret = WorkPackage.transaction do
      move_to_project_without_transaction(*args) || raise(ActiveRecord::Rollback)
    end || false
  end

  protected

  def recalculate_attributes_for(work_package_id)
    p = if work_package_id.is_a? WorkPackage
          work_package_id
        else
          WorkPackage.find_by_id(work_package_id)
        end

    return unless p

    p.inherit_priority_from_children

    p.inherit_dates_from_children

    p.inherit_done_ratio_from_leaves

    p.inherit_estimated_hours_from_leaves

    # ancestors will be recursively updated
    if p.changed?
      p.journal_notes = I18n.t('timelines.planning_element_updated_automatically_by_child_changes', :child => "*#{id}")

      # Ancestors will be updated by parent's after_save hook.
      p.save(:validate => false)
    end
  end

  def update_parent_attributes
    recalculate_attributes_for(parent_id) if parent_id.present?
  end

  def inherit_priority_from_children
    # priority = highest priority of children
    if priority_position = children.joins(:priority).maximum("#{IssuePriority.table_name}.position")
      self.priority = IssuePriority.find_by_position(priority_position)
    end
  end

  def inherit_dates_from_children
    active_children = children.without_deleted

    unless active_children.empty?
      self.start_date = [active_children.minimum(:start_date), active_children.minimum(:due_date)].compact.min
      self.due_date   = [active_children.maximum(:start_date), active_children.maximum(:due_date)].compact.max
    end
  end

  def inherit_done_ratio_from_leaves
    # done ratio = weighted average ratio of leaves
    unless WorkPackage.use_status_for_done_ratio? && status && status.default_done_ratio
      leaves_count = leaves.count
      if leaves_count > 0
        average = leaves.average(:estimated_hours).to_f
        if average == 0
          average = 1
        end
        done = leaves.joins(:status).sum("COALESCE(estimated_hours, #{average}) * (CASE WHEN is_closed = #{connection.quoted_true} THEN 100 ELSE COALESCE(done_ratio, 0) END)").to_f
        progress = done / (average * leaves_count)

        self.done_ratio = progress.round
      end
    end
  end

  def inherit_estimated_hours_from_leaves
    # estimate = sum of leaves estimates
    self.estimated_hours = leaves.sum(:estimated_hours).to_f
    self.estimated_hours = nil if estimated_hours == 0.0
  end

  def store_former_parent_id
    @former_parent_id = parent_id_changed? ? parent_id_was : false
    true # force callback to return true
  end

  def remove_invalid_relations
    # delete invalid relations of all descendants
    self_and_descendants.each do |issue|
      issue.relations.each do |relation|
        relation.destroy unless relation.valid?
      end
    end
  end

  def recalculate_attributes_for_former_parent
    recalculate_attributes_for(@former_parent_id) if @former_parent_id
  end

  def reload_lock_and_timestamps
    reload(:select => [:lock_version, :created_at, :updated_at])
  end

  # Returns an array of projects that current user can move issues to
  def self.allowed_target_projects_on_move
    projects = []
    if User.current.admin?
      # admin is allowed to move issues to any active (visible) project
      projects = Project.visible.all
    elsif User.current.logged?
      if Role.non_member.allowed_to?(:move_work_packages)
        projects = Project.visible.all
      else
        User.current.memberships.each {|m| projects << m.project if m.roles.detect {|r| r.allowed_to?(:move_work_packages)}}
      end
    end
    projects
  end

  def move_to_project_without_transaction(new_project, new_type = nil, options = {})
    options ||= {}
    work_package = options[:copy] ? self.class.new.copy_from(self) : self

    if new_project && work_package.project_id != new_project.id
      delete_relations(work_package)
      # work_package is moved to another project
      # reassign to the category with same name if any
      new_category = work_package.category.nil? ? nil : new_project.issue_categories.find_by_name(work_package.category.name)
      work_package.category = new_category
      # Keep the fixed_version if it's still valid in the new_project
      unless new_project.shared_versions.include?(work_package.fixed_version)
        work_package.fixed_version = nil
      end
      work_package.project = new_project

      if !Setting.cross_project_issue_relations? &&
         parent && parent.project_id != project_id
        self.parent_id = nil
      end
    end
    if new_type
      work_package.type = new_type
      work_package.reset_custom_values!
    end
    # Allow bulk setting of attributes on the work_package
    if options[:attributes]
      work_package.attributes = options[:attributes]
    end
    if options[:copy]
      work_package.author = User.current
      work_package.custom_field_values = self.custom_field_values.inject({}) {|h,v| h[v.custom_field_id] = v.value; h}
      work_package.status = if options[:attributes] && options[:attributes][:status_id]
                              IssueStatus.find_by_id(options[:attributes][:status_id])
                            else
                              self.status
                            end
    end
    if work_package.save
      unless options[:copy]
        # Manually update project_id on related time entries
        TimeEntry.update_all("project_id = #{new_project.id}", {:work_package_id => id})

        work_package.children.each do |child|
          unless child.move_to_project_without_transaction(new_project)
            # Move failed and transaction was rollback'd
            return false
          end
        end
      end
    else
      return false
    end
    work_package
  end

  private

  def set_default_values
    if new_record? # set default values for new records only
      self.status   ||= IssueStatus.default
      self.priority ||= IssuePriority.default
    end
  end

  private

  def add_time_entry_for(user, attributes)
    return if attributes.nil? || attributes.values.all?(&:blank?)

    attributes.reverse_merge!({ :user => user,
                                :spent_on => Date.today })

    time_entries.build(attributes)
  end

  def create_alternate_date
    # This is a hack.
    # It is required as long as alternate dates exist/are not moved up to work_packages.
    # Its purpose is to allow for setting the after_save filter in the correct order
    # before acts as journalized and the cleanup method reload_lock_and_timestamps.
    return true unless respond_to?(:alternate_dates)

    if start_date_changed? or due_date_changed?
      alternate_dates.create(:start_date => start_date, :due_date => due_date)
    end
  end
end<|MERGE_RESOLUTION|>--- conflicted
+++ resolved
@@ -84,30 +84,12 @@
   ###################################################
   acts_as_attachable :after_remove => :attachment_removed
 
-<<<<<<< HEAD
-  acts_as_journalized :event_title => Proc.new {|o|
-                        journable = o.journal.journable
-
-                        "#{journable.kind.to_s} ##{journable.id} (#{journable.status}): #{journable.subject}"
-                      },
-                      :event_type => (Proc.new do |o|
-                        t = 'work_package'
-                        if o.journal.changed_data.empty?
-                          t << '-note' unless o.journal.initial?
-                        else
-                          t << (IssueStatus.find_by_id(
-                            o.journal.new_value_for(:status_id)).try(:is_closed?) ? '-closed' : '-edit'
-                          )
-                        end
-                        t
-                      end),
-                      :except => ["root_id"]
-=======
   # This one is here only to ease reading
   module JournalizedProcs
     def self.event_title
-      Proc.new do |journal|
-        work_package = journal.journaled
+      Proc.new do |data|
+        journal = data.journal
+        work_package = journal.journable
 
         title = work_package.to_s
         title << " (#{work_package.status.name})" if work_package.status.present?
@@ -117,7 +99,8 @@
     end
 
     def self.event_type
-      Proc.new do |journal|
+      Proc.new do |data|
+        journal = data.journal
         t = 'work_package'
 
         t << if journal.changed_data.empty? && !journal.initial?
@@ -137,7 +120,6 @@
                       :event_type => JournalizedProcs.event_type,
                       :except => ["root_id"],
                       :activity_find_options => { :include => [:status, :type] }
->>>>>>> 3f02f372
 
   register_on_journal_formatter(:id, 'parent_id')
   register_on_journal_formatter(:fraction, 'estimated_hours')
