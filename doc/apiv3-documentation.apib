--- conflicted
+++ resolved
@@ -2672,9 +2672,6 @@
 
     [Available Assignees][]
 
-<<<<<<< HEAD
-## Available Responsibles [/api/v3/projects/{project_id}/work_packages/available_responsibles{?offset,pageSize,filter}]
-=======
 + Response 403 (application/hal+json)
 
     Returned if the client does not have sufficient permissions.
@@ -2689,8 +2686,7 @@
                 "message": "You are not allowed to see the assignable users for this project."
             }
 
-## Available Responsibles [/api/v3/projects/{project_id}/work_packages/available_responsibles]
->>>>>>> c1c1dcab
+## Available Responsibles [/api/v3/projects/{project_id}/work_packages/available_responsibles{?offset,pageSize,filter}]
 
 + Model
     + Body
