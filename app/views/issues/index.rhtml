<div class="title-bar">

<h2><%= @query.new_record? ? l(:label_issue_plural) : h(@query.name) %></h2>

<div class="title-bar-extras">

<div class="contextual">
<% if !@query.new_record? && @query.editable_by?(User.current) %>
	<%= link_to l(:button_edit), {:controller => 'queries', :action => 'edit', :id => @query}, :class => 'icon icon-edit' %>
	<%= link_to l(:button_delete), {:controller => 'queries', :action => 'destroy', :id => @query}, :confirm => l(:text_are_you_sure), :method => :post, :class => 'icon icon-del' %>
<% end %>
<%= link_to(l(:label_issue_new), {:controller => 'issues', :action => 'new', :project_id => @project}, :class => 'icon icon-add') if @project %>
</div>

<% html_title(@query.new_record? ? l(:label_issue_plural) : h(@query.name)) %>

<% form_tag({ :controller => 'queries', :action => 'new' }, :id => 'query_form') do %>
    <%= hidden_field_tag('project_id', @project.to_param) if @project %>
		<div id="query_form_content" class="hide-when-print">
    <fieldset id="filters" class="header_collapsible collapsible <%= @query.new_record? ? "" : "collapsed" %>">
<<<<<<< HEAD
    	<legend onclick="toggleFieldset(this);"><a href="javascript:"><%= l(:label_filter_plural) %></a></legend>
=======
    	<legend title="<%=l(:description_filter_toggle)%>", onclick="toggleFieldset(this);"><%= l(:label_filter_plural) %></legend>
>>>>>>> 165c9619
    	<div class="filter-fields" style="<%= @query.new_record? ? "" : "display: none;" %>">
    		<%= render :partial => 'queries/filters', :locals => {:query => @query} %>
    	</div>
    </fieldset>
    <fieldset id="column_options" class="header_collapsible collapsible collapsed">
<<<<<<< HEAD
    	<legend onclick="toggleFieldset(this);"><a href="javascript:"><%= l(:label_options) %></a></legend>
=======
    	<legend title="<%=l(:description_option_toggle)%>", onclick="toggleFieldset(this);"><%= l(:label_options) %></legend>
>>>>>>> 165c9619
    	<div style="display: none;">
    		<table>
    			<tr>
    				<td><%= l(:field_column_names) %></td>
						<td><%= render :partial => 'queries/columns', :locals => {:query => @query} %></td>
					</tr>
					<tr>
						<td><label for='group_by'><%= l(:field_group_by) %></label></td>
						<td><%= select_tag('group_by', options_for_select([[]] + @query.groupable_columns.collect {|c| [c.caption, c.name.to_s]}, @query.group_by)) %></td>
					</tr>
				</table>
      <%= call_hook(:view_issue_query_form_options_bottom, :query => @query) %>
			</div>
		</fieldset>
		</div>
    <p class="buttons hide-when-print">

    <%= link_to_remote l(:button_apply),
                       { :url => { :set_filter => 1 },
                         :before => 'selectAllOptions("selected_columns");',
                         :update => "content",
                         :complete => "apply_filters_observer()",
                         :with => "Form.serialize('query_form')"
                       }, :class => 'icon icon-checked' %>

    <%= link_to_remote l(:button_clear),
                       { :url => { :set_filter => 1, :project_id => @project },
                         :method => :get,
                         :update => "content",
                       }, :class => 'icon icon-reload'  %>

    <% if @query.new_record? && User.current.allowed_to?(:save_queries, @project, :global => true) %>
    <%= link_to l(:button_save), {}, :onclick => "selectAllOptions('selected_columns'); $('query_form').submit(); return false;", :class => 'icon icon-save' %>
    <% end %>
    </p>
<% end %>

</div><!-- .title-bar-extras -->
</div><!-- .title-bar -->

<%= error_messages_for 'query' %>
<% if @query.valid? %>
<% if @issues.empty? %>
<p class="nodata"><%= l(:label_no_data) %></p>
<% else %>
<%= render :partial => 'issues/list', :locals => {:issues => @issues, :query => @query} %>
<p class="pagination"><%= pagination_links_full @issue_pages, @issue_count %></p>
<% end %>

<% other_formats_links do |f| %>
	<%= f.link_to 'Atom', :url => { :project_id => @project, :query_id => (@query.new_record? ? nil : @query), :key => User.current.rss_key } %>
	<%= f.link_to 'CSV', :url => { :project_id => @project } %>
	<%= f.link_to 'PDF', :url => { :project_id => @project } %>
<% end %>

<% end %>
<%= call_hook(:view_issues_index_bottom, { :issues => @issues, :project => @project, :query => @query }) %>

<% content_for :sidebar do %>
    <%= render :partial => 'issues/sidebar' %>
<% end %>

<% content_for :header_tags do %>
    <%= auto_discovery_link_tag(:atom, {:query_id => @query, :format => 'atom', :page => nil, :key => User.current.rss_key}, :title => l(:label_issue_plural)) %>
    <%= auto_discovery_link_tag(:atom, {:controller => 'journals', :action => 'index', :query_id => @query, :format => 'atom', :page => nil, :key => User.current.rss_key}, :title => l(:label_changes_details)) %>
<% end %>

<%= context_menu issues_context_menu_path %><|MERGE_RESOLUTION|>--- conflicted
+++ resolved
@@ -18,21 +18,13 @@
     <%= hidden_field_tag('project_id', @project.to_param) if @project %>
 		<div id="query_form_content" class="hide-when-print">
     <fieldset id="filters" class="header_collapsible collapsible <%= @query.new_record? ? "" : "collapsed" %>">
-<<<<<<< HEAD
-    	<legend onclick="toggleFieldset(this);"><a href="javascript:"><%= l(:label_filter_plural) %></a></legend>
-=======
-    	<legend title="<%=l(:description_filter_toggle)%>", onclick="toggleFieldset(this);"><%= l(:label_filter_plural) %></legend>
->>>>>>> 165c9619
+    	<legend title="<%=l(:description_filter_toggle)%>", onclick="toggleFieldset(this);"><a href="javascript:"><%= l(:label_filter_plural) %></a></legend>
     	<div class="filter-fields" style="<%= @query.new_record? ? "" : "display: none;" %>">
     		<%= render :partial => 'queries/filters', :locals => {:query => @query} %>
     	</div>
     </fieldset>
     <fieldset id="column_options" class="header_collapsible collapsible collapsed">
-<<<<<<< HEAD
-    	<legend onclick="toggleFieldset(this);"><a href="javascript:"><%= l(:label_options) %></a></legend>
-=======
-    	<legend title="<%=l(:description_option_toggle)%>", onclick="toggleFieldset(this);"><%= l(:label_options) %></legend>
->>>>>>> 165c9619
+    	<legend title="<%=l(:description_option_toggle)%>", onclick="toggleFieldset(this);"><a href="javascript:"><%= l(:label_options) %></a></legend>
     	<div style="display: none;">
     		<table>
     			<tr>
