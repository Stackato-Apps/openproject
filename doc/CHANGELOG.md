--- conflicted
+++ resolved
@@ -29,13 +29,8 @@
 
 # Changelog
 
-<<<<<<< HEAD
 * `#959`  Too many available responsibles returned for filtering in Timelines
-=======
-* `#2479` Remove TinyMCE spike
-* `#959` Too many available responsibles returned for filtering in timelines
 * `#1738` Forum problem when no description given.
->>>>>>> 322fce35
 * `#1916` Work package update screen is closed when attached file is deleted
 * `#1935` Fixed bug: Default submenu for wiki pages is wrong (Configure menu item)
 * `#2371` Add support for IE10 to Timelines
