#-- copyright
# OpenProject is a project management system.
#
# Copyright (C) 2012-2013 the OpenProject Team
#
# This program is free software; you can redistribute it and/or
# modify it under the terms of the GNU General Public License version 3.
#
# See doc/COPYRIGHT.rdoc for more details.
#++

require 'spec_helper'

describe WorkPackage do
  let(:stub_work_package) { FactoryGirl.build_stubbed(:work_package) }
  let(:stub_user) { FactoryGirl.build_stubbed(:user) }
  let(:stub_version) { FactoryGirl.build_stubbed(:version) }
  let(:stub_project) { FactoryGirl.build_stubbed(:project) }
  let(:issue) { FactoryGirl.create(:issue) }
  let(:planning_element) { FactoryGirl.create(:planning_element).reload }
  let(:user) { FactoryGirl.create(:user) }

  describe :assignable_users do
    it 'should return all users the project deems to be assignable' do
      stub_work_package.project.stub!(:assignable_users).and_return([stub_user])

      stub_work_package.assignable_users.should include(stub_user)
    end
  end

  describe :assignable_versions do
    def stub_shared_versions(v = nil)
      versions = v ? [v] : []

      # open seems to be defined on the array's singleton class
      # as such it seems not possible to stub it
      # achieving the same here
      versions.define_singleton_method :open do
        self
      end

      stub_work_package.project.stub!(:shared_versions).and_return(versions)
    end

    it "should return all the project's shared versions" do
      stub_shared_versions(stub_version)

      stub_work_package.assignable_versions.should == [stub_version]
    end

    it "should return the current fixed_version" do
      stub_shared_versions

      stub_work_package.stub!(:fixed_version_id_was).and_return(5)
      Version.stub!(:find_by_id).with(5).and_return(stub_version)

      stub_work_package.assignable_versions.should == [stub_version]
    end
  end

  describe :copy_from do
    let(:source) { FactoryGirl.build(:work_package) }
    let(:sink) { FactoryGirl.build(:work_package) }

    it "should copy project" do
      source.project_id = 1

      sink.copy_from(source)

      sink.project_id.should == source.project_id
    end

    it "should not copy project if explicitly excluded" do
      source.project_id = 1
      orig_project_id = sink.project_id

      sink.copy_from(source, :exclude => [:project_id])

      sink.project_id.should == orig_project_id
    end
  end

  describe :new_statuses_allowed_to do

    let(:role) { FactoryGirl.create(:role) }
    let(:type) { FactoryGirl.create(:type) }
    let(:user) { FactoryGirl.create(:user) }
    let(:statuses) { (1..5).map{ |i| FactoryGirl.create(:issue_status)}}
    let(:priority) { FactoryGirl.create :priority, is_default: true }
    let(:status) { statuses[0] }
    let(:project) do
      FactoryGirl.create(:project, :types => [type]).tap { |p| p.add_member(user, role).save }
    end
    let(:workflow_a) { FactoryGirl.create(:workflow, :role_id => role.id,
                                                     :type_id => type.id,
                                                     :old_status_id => statuses[0].id,
                                                     :new_status_id => statuses[1].id,
                                                     :author => false,
                                                     :assignee => false)}
    let(:workflow_b) { FactoryGirl.create(:workflow, :role_id => role.id,
                                                     :type_id => type.id,
                                                     :old_status_id => statuses[0].id,
                                                     :new_status_id => statuses[2].id,
                                                     :author => true,
                                                     :assignee => false)}
    let(:workflow_c) { FactoryGirl.create(:workflow, :role_id => role.id,
                                                     :type_id => type.id,
                                                     :old_status_id => statuses[0].id,
                                                     :new_status_id => statuses[3].id,
                                                     :author => false,
                                                     :assignee => true)}
    let(:workflow_d) { FactoryGirl.create(:workflow, :role_id => role.id,
                                                     :type_id => type.id,
                                                     :old_status_id => statuses[0].id,
                                                     :new_status_id => statuses[4].id,
                                                     :author => true,
                                                     :assignee => true)}
    let(:workflows) { [workflow_a, workflow_b, workflow_c, workflow_d] }

    it "should respect workflows w/o author and w/o assignee" do
      workflows
      status.new_statuses_allowed_to([role], type, false, false).should =~ [statuses[1]]
      status.find_new_statuses_allowed_to([role], type, false, false).should =~ [statuses[1]]
    end

    it "should respect workflows w/ author and w/o assignee" do
      workflows
      status.new_statuses_allowed_to([role], type, true, false).should =~ [statuses[1], statuses[2]]
      status.find_new_statuses_allowed_to([role], type, true, false).should =~ [statuses[1], statuses[2]]
    end

    it "should respect workflows w/o author and w/ assignee" do
      workflows
      status.new_statuses_allowed_to([role], type, false, true).should =~ [statuses[1], statuses[3]]
      status.find_new_statuses_allowed_to([role], type, false, true).should =~ [statuses[1], statuses[3]]
    end

    it "should respect workflows w/ author and w/ assignee" do
      workflows
      status.new_statuses_allowed_to([role], type, true, true).should =~ [statuses[1], statuses[2], statuses[3], statuses[4]]
      status.find_new_statuses_allowed_to([role], type, true, true).should =~ [statuses[1], statuses[2], statuses[3], statuses[4]]
    end

    it "should respect workflows w/o author and w/o assignee on work packages" do
      workflows
<<<<<<< HEAD
      work_package = WorkPackage.generate!(:type => type,
                                           :status => status,
                                           :priority => priority,
                                           :project_id => project.id)
      assert_equal [statuses[0], statuses[1]], work_package.new_statuses_allowed_to(user)
=======
      work_package = FactoryGirl.create(:work_package, :type => type,
                                                       :status => status,
                                                       :project_id => project.id)
      work_package.new_statuses_allowed_to(user).should =~ [statuses[0], statuses[1]]
>>>>>>> 363a8518
    end

    it "should respect workflows w/ author and w/o assignee on work packages" do
      workflows
<<<<<<< HEAD
      work_package = WorkPackage.generate!(:type => type,
                                           :status => status,
                                           :priority => priority,
                                           :project_id => project.id,
                                           :author => user)
      assert_equal [statuses[0], statuses[1], statuses[2]], work_package.new_statuses_allowed_to(user)
=======
      work_package = FactoryGirl.create(:work_package, :type => type,
                                                       :status => status,
                                                       :project_id => project.id,
                                                       :author => user)
      work_package.new_statuses_allowed_to(user).should =~ [statuses[0], statuses[1], statuses[2]]
>>>>>>> 363a8518
    end

    it "should respect workflows w/o author and w/ assignee on work packages" do
      workflows
<<<<<<< HEAD
      work_package = WorkPackage.generate!(:type => type,
                                           :status => status,
                                           :priority => priority,
                                           :project_id => project.id,
                                           :assigned_to => user)
      assert_equal [statuses[0], statuses[1], statuses[3]], work_package.new_statuses_allowed_to(user)
=======
      work_package = FactoryGirl.create(:work_package, :type => type,
                                                       :status => status,
                                                       :project_id => project.id,
                                                       :assigned_to => user)
      work_package.new_statuses_allowed_to(user).should =~ [statuses[0], statuses[1], statuses[3]]
>>>>>>> 363a8518
    end

    it "should respect workflows w/ author and w/ assignee on work packages" do
      workflows
<<<<<<< HEAD
      work_package = WorkPackage.generate!(:type => type,
                                           :status => status,
                                           :priority => priority,
                                           :project_id => project.id,
                                           :author => user,
                                           :assigned_to => user)
      assert_equal [statuses[0], statuses[1], statuses[2], statuses[3], statuses[4]], work_package.new_statuses_allowed_to(user)
=======
      work_package = FactoryGirl.create(:work_package, :type => type,
                                                       :status => status,
                                                       :project_id => project.id,
                                                       :author => user,
                                                       :assigned_to => user)
      work_package.new_statuses_allowed_to(user).should =~ [statuses[0], statuses[1], statuses[2], statuses[3], statuses[4]]
>>>>>>> 363a8518
    end

  end

  describe :add_time_entry do
    it "should return a new time entry" do
      stub_work_package.add_time_entry.should be_a TimeEntry
    end

    it "should already have the project assigned" do
      stub_work_package.project = stub_project

      stub_work_package.add_time_entry.project.should == stub_project
    end

    it "should already have the work_package assigned" do
      stub_work_package.add_time_entry.work_package.should == stub_work_package
    end

    it "should return an usaved entry" do
      stub_work_package.add_time_entry.should be_new_record
    end
  end

  describe :update_with do
    #TODO remove once only WP exists
    [:issue, :planning_element].each do |subclass|

      describe "for #{subclass}" do
        let(:instance) { send(subclass) }

        it "should return true" do
          instance.update_by(user, {}).should be_true
        end

        it "should set the values" do
          instance.update_by(user, { :subject => "New subject" })

          instance.subject.should == "New subject"
        end

        it "should create a journal with the journal's 'notes' attribute set to the supplied" do
          instance.update_by(user, { :notes => "blubs" })

          instance.journals.last.notes.should == "blubs"
        end

        it "should attach an attachment" do
          raw_attachments = [double('attachment')]
          attachment = FactoryGirl.build(:attachment)

          Attachment.should_receive(:attach_files)
                    .with(instance, raw_attachments)
                    .and_return(attachment)

          instance.update_by(user, { :attachments => raw_attachments })
        end

        it "should only attach the attachment when saving was successful" do
          raw_attachments = [double('attachment')]
          attachment = FactoryGirl.build(:attachment)

          Attachment.should_not_receive(:attach_files)

          instance.update_by(user, { :subject => "", :attachments => raw_attachments })
        end

        it "should add a time entry" do
          activity = FactoryGirl.create(:time_entry_activity)

          instance.update_by(user, { :time_entry => { "hours" => "5",
                                                      "activity_id" => activity.id.to_s,
                                                      "comments" => "blubs" } } )

          instance.should have(1).time_entries

          entry = instance.time_entries.first

          entry.should be_persisted
          entry.work_package.should == instance
          entry.user.should == user
          entry.project.should == instance.project
          entry.spent_on.should == Date.today
        end

        it "should not persist the time entry if the #{subclass}'s update fails" do
          activity = FactoryGirl.create(:time_entry_activity)

          instance.update_by(user, { :subject => '',
                                     :time_entry => { "hours" => "5",
                                                      "activity_id" => activity.id.to_s,
                                                      "comments" => "blubs" } } )

          instance.should have(1).time_entries

          entry = instance.time_entries.first

          entry.should_not be_persisted
        end

        it "should not add a time entry if the time entry attributes are empty" do
          time_attributes = { "hours" => "",
                              "activity_id" => "",
                              "comments" => "" }

          instance.update_by(user, :time_entry => time_attributes)

          instance.should have(0).time_entries
        end
      end
    end
  end

  describe "#allowed_target_projects_on_move" do
    let(:admin_user) { FactoryGirl.create :admin }
    let(:valid_user) { FactoryGirl.create :user }
    let(:project) { FactoryGirl.create :project }

    context "admin user" do
      before do
        User.stub(:current).and_return admin_user
        project
      end

      subject { WorkPackage.allowed_target_projects_on_move.count }

      it "sees all active projects" do
        should eq Project.active.count
      end
    end

    context "non admin user" do
      before do
        User.stub(:current).and_return valid_user

        role = FactoryGirl.create :role, permissions: [:move_work_packages]

        member = FactoryGirl.create(:member, user: valid_user, project: project, roles: [role])
      end

      subject { WorkPackage.allowed_target_projects_on_move.count }

      it "sees all active projects" do
        should eq Project.active.count
      end
    end
  end
end<|MERGE_RESOLUTION|>--- conflicted
+++ resolved
@@ -143,74 +143,42 @@
 
     it "should respect workflows w/o author and w/o assignee on work packages" do
       workflows
-<<<<<<< HEAD
       work_package = WorkPackage.generate!(:type => type,
                                            :status => status,
                                            :priority => priority,
                                            :project_id => project.id)
-      assert_equal [statuses[0], statuses[1]], work_package.new_statuses_allowed_to(user)
-=======
-      work_package = FactoryGirl.create(:work_package, :type => type,
-                                                       :status => status,
-                                                       :project_id => project.id)
       work_package.new_statuses_allowed_to(user).should =~ [statuses[0], statuses[1]]
->>>>>>> 363a8518
     end
 
     it "should respect workflows w/ author and w/o assignee on work packages" do
       workflows
-<<<<<<< HEAD
       work_package = WorkPackage.generate!(:type => type,
                                            :status => status,
                                            :priority => priority,
                                            :project_id => project.id,
                                            :author => user)
-      assert_equal [statuses[0], statuses[1], statuses[2]], work_package.new_statuses_allowed_to(user)
-=======
-      work_package = FactoryGirl.create(:work_package, :type => type,
-                                                       :status => status,
-                                                       :project_id => project.id,
-                                                       :author => user)
       work_package.new_statuses_allowed_to(user).should =~ [statuses[0], statuses[1], statuses[2]]
->>>>>>> 363a8518
     end
 
     it "should respect workflows w/o author and w/ assignee on work packages" do
       workflows
-<<<<<<< HEAD
       work_package = WorkPackage.generate!(:type => type,
                                            :status => status,
                                            :priority => priority,
                                            :project_id => project.id,
                                            :assigned_to => user)
-      assert_equal [statuses[0], statuses[1], statuses[3]], work_package.new_statuses_allowed_to(user)
-=======
-      work_package = FactoryGirl.create(:work_package, :type => type,
-                                                       :status => status,
-                                                       :project_id => project.id,
-                                                       :assigned_to => user)
       work_package.new_statuses_allowed_to(user).should =~ [statuses[0], statuses[1], statuses[3]]
->>>>>>> 363a8518
     end
 
     it "should respect workflows w/ author and w/ assignee on work packages" do
       workflows
-<<<<<<< HEAD
       work_package = WorkPackage.generate!(:type => type,
                                            :status => status,
                                            :priority => priority,
                                            :project_id => project.id,
                                            :author => user,
                                            :assigned_to => user)
-      assert_equal [statuses[0], statuses[1], statuses[2], statuses[3], statuses[4]], work_package.new_statuses_allowed_to(user)
-=======
-      work_package = FactoryGirl.create(:work_package, :type => type,
-                                                       :status => status,
-                                                       :project_id => project.id,
-                                                       :author => user,
-                                                       :assigned_to => user)
       work_package.new_statuses_allowed_to(user).should =~ [statuses[0], statuses[1], statuses[2], statuses[3], statuses[4]]
->>>>>>> 363a8518
     end
 
   end
