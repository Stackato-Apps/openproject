<!DOCTYPE html PUBLIC "-//W3C//DTD XHTML 1.0 Transitional//EN" "http://www.w3.org/TR/xhtml1/DTD/xhtml1-transitional.dtd">
<html xmlns="http://www.w3.org/1999/xhtml" lang="<%= I18n.locale.to_s %>" xml:lang="<%= I18n.locale.to_s %>">
<head>
<meta http-equiv="content-type" content="text/html; charset=utf-8" />
<title><%= html_title %></title>
<meta name="description" content="<%= Redmine::Info.app_name %>" />
<meta name="keywords" content="issue,bug,tracker" />
<%= csrf_meta_tag %>
<%= favicon %>
<%= stylesheet_link_tag 'reset', :media => 'all' %>
<%= stylesheet_link_tag 'smoothness/jquery-ui', :media => 'all' %>
<%= stylesheet_link_tag 'application', :media => 'all' %>
<%= stylesheet_link_tag 'print', :media => 'print' %>
<%= stylesheet_link_tag 'rtl', :media => 'all' if l(:direction) == 'rtl' %>
<!--[if lte IE 6]><%= stylesheet_link_tag 'ie6', :media => 'all' %><![endif]-->
<!--[if lte IE 7]><%= stylesheet_link_tag 'ie7', :media => 'all' %><![endif]-->
<!--[if gte IE 8]><![endif]-->

<%= javascript_include_tag 'jquery.min.js' %>
<%= javascript_include_tag 'jquery-ui.min.js' %>
<%= javascript_include_tag 'jquery.menu_expand.js' %>
<%= javascript_include_tag 'breadcrumb.js' %>
<%= javascript_include_tag 'chosen.js'%>
<%= stylesheet_link_tag 'chosen'%>
<% if User.current.impaired? && accessibility_css_enabled? %>
  <%= stylesheet_link_tag 'accessibility' %>
<% end %>
<%= javascript_tag('jQuery.noConflict();') %>
<%= javascript_heads %>
<%= stylesheet_link_tag 'jstoolbar' %>
<%= heads_for_theme %>
<% heads_for_wiki_formatter %>
<%= call_hook :view_layouts_base_html_head %>
<!-- page specific tags -->
<%= content_for :header_tags -%>
</head>
<noscript><%=l(:description_noscript)%></noscript>
<body class="<%= body_css_classes %>">
<div id="wrapper">
  <div id="top-menu">
    <div id="header">
      <div id="logo"></div>
      <div id="top-menu-items">
        <div id="search">
          <%= label_tag("q", l(:label_search), :class => "hidden-for-sighted") %>
          <%= form_tag({:controller => 'search', :action => 'index', :id => @project}, :method => :get) do %>
            <%= hidden_field_tag(controller.default_search_scope, 1, :id => nil) if controller.default_search_scope %>
            <div id='search_wrap'>
              <%= text_field_tag 'q', @question, :size => 20, :class => 'search_field', :placeholder => l(:search_input_placeholder), :accesskey => accesskey(:quick_search) %>
            </div>
          <% end %>
        </div>

        <h1 class="hidden-for-sighted">
          <%= l(:label_top_menu) %>
        </h1>

        <%= render_top_menu %>
      </div>
    </div>

    <div id="breadcrumb">
      <h1>
        <%= you_are_here_info %>
        <%= full_breadcrumb %>
      </h1>
    </div>
    <%= javascript_tag('jQuery("div#breadcrumb ul.breadcrumb").adjustBreadcrumbToWindowSize()') %>
  </div>

  <% main_menu = render_main_menu(@project) %>
  <% side_displayed = content_for?(:sidebar) || content_for?(:main_menu) || !main_menu.blank? %>
  <div id="main" class="<%= side_displayed ? '' : "nosidebar" %>">
    <% if (side_displayed) %>
      <div id="main-menu">
        <h1 class="hidden-for-sighted"><%= l(:label_main_menu) %></h1>
        <div id="toggle-project-menu">
          <a href="javascript:;" title="<%= l(:show_hide_project_menu) %>" class="navigation-toggler"></a>
        </div>
        <div id="menu-sidebar">
          <%= main_menu %>
          <%= content_for :main_menu %>
          <!-- Sidebar -->
          <div id="sidebar">
            <%= content_for :sidebar %>
            <%= call_hook :view_layouts_base_sidebar %>
          </div>
        </div>
      </div>

      <%= expand_current_menu %>
    <% end %>
    <div class="<%= side_displayed ? '' : "nosidebar" %>" id="content">
      <h1 class="hidden-for-sighted"><%= l(:label_content) %></h1>
      <%= render_flash_messages %>

      <!-- Action menu -->
      <% if content_for?(:action_menu_main) %>
        <ul class="action_menu_main">
<<<<<<< HEAD
          <%= yield :action_menu_main %>
=======
          <%= content_for :action_menu_main %>
>>>>>>> dcea08f7
          <% if content_for?(:action_menu_more) %>
            <li class="drop-down">
              <a href="javascript:" class="icon icon-more"><%= l(:more_actions) %></a>
              <ul class="action_menu_more" style="display:none;">
                <%= content_for :action_menu_more %>
              </ul>
            </li>
          <% end %>
        </ul>
      <% end %>

      <%= yield %>
      <%= call_hook :view_layouts_base_content %>
      <div style="clear:both;">&nbsp;</div>
    </div>
  </div>

  <div id="footer">
    <div class="bgl">
      <div class="bgr">
        <%= l(:text_powered_by, :link => link_to(Redmine::Info.app_name, Redmine::Info.url)).html_safe %>
      </div>
    </div>
  </div>

  <div id="ajax-indicator" style="display:none;"><span><%= l(:label_loading) %></span></div>

</div>
<%= call_hook :view_layouts_base_body_bottom %>
</body>
</html><|MERGE_RESOLUTION|>--- conflicted
+++ resolved
@@ -97,11 +97,7 @@
       <!-- Action menu -->
       <% if content_for?(:action_menu_main) %>
         <ul class="action_menu_main">
-<<<<<<< HEAD
-          <%= yield :action_menu_main %>
-=======
           <%= content_for :action_menu_main %>
->>>>>>> dcea08f7
           <% if content_for?(:action_menu_more) %>
             <li class="drop-down">
               <a href="javascript:" class="icon icon-more"><%= l(:more_actions) %></a>
