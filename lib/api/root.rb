--- conflicted
+++ resolved
@@ -44,28 +44,15 @@
         User.current = user_id ? User.find(user_id) : User.anonymous
       end
 
-<<<<<<< HEAD
-      # Split into two methods: one for authentication, one for authorization
-      def authorize(api, endpoint, project = nil, projects = nil, global = false)
-        context = project || projects
-        if current_user.nil? || current_user.anonymous?
-          raise API::Errors::Unauthenticated.new
-        end
-        is_authorized = AuthorizationService.new(api, endpoint, context: context, global: global).call
-        unless is_authorized
-          raise API::Errors::Unauthorized.new(current_user)
-=======
       def authenticate
         raise API::Errors::Unauthenticated.new if current_user.nil? || current_user.anonymous?
       end
 
-      def authorize(api, endpoint, options)
+      def authorize(api, endpoint, context: nil, global: false, user: current_user)
         unless options[:allow].nil?
           raise API::Errors::Unauthorized.new(current_user) unless options[:allow]
->>>>>>> f21b659e
         end
-        is_authorized = AuthorizationService.new(api, endpoint, options[:project], options[:projects],
-          !!options[:global], current_user).perform
+        is_authorized = AuthorizationService.new(api, endpoint, context: context, global: global, user: user).call
         raise API::Errors::Unauthorized.new(current_user) unless is_authorized
         is_authorized
       end
