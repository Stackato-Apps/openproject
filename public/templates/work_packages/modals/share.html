--- conflicted
+++ resolved
@@ -13,15 +13,16 @@
     </div>
     <div>
       <label class="checkbox-label">
-<<<<<<< HEAD
+        <input type="checkbox" name="shown_in_all_projects" ng-model="query.shownInAllProjects"></input>
+        <div class="styled-checkbox"></div>
+        Show page in all projects
+      </label>
+    </div>
+    <div>
+      <label class="checkbox-label">
         <input type="checkbox" name="show_in_menu" ng-model="shareSettings.starred"></input>
         <div class="styled-checkbox"></div>
         Show page in menu
-=======
-        <input type="checkbox" name="shown_in_all_projects" ng-model="query.shownInAllProjects"></input>
-        <div class="styled-checkbox"></div>
-        Show page in all projects
->>>>>>> f6b1fb49
       </label>
     </div>
     <div>
