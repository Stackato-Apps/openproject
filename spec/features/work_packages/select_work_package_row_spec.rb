#-- copyright
# OpenProject is a project management system.
# Copyright (C) 2012-2014 the OpenProject Foundation (OPF)
#
# This program is free software; you can redistribute it and/or
# modify it under the terms of the GNU General Public License version 3.
#
# OpenProject is a fork of ChiliProject, which is a fork of Redmine. The copyright follows:
# Copyright (C) 2006-2013 Jean-Philippe Lang
# Copyright (C) 2010-2013 the ChiliProject Team
#
# This program is free software; you can redistribute it and/or
# modify it under the terms of the GNU General Public License
# as published by the Free Software Foundation; either version 2
# of the License, or (at your option) any later version.
#
# This program is distributed in the hope that it will be useful,
# but WITHOUT ANY WARRANTY; without even the implied warranty of
# MERCHANTABILITY or FITNESS FOR A PARTICULAR PURPOSE.  See the
# GNU General Public License for more details.
#
# You should have received a copy of the GNU General Public License
# along with this program; if not, write to the Free Software
# Foundation, Inc., 51 Franklin Street, Fifth Floor, Boston, MA  02110-1301, USA.
#
# See doc/COPYRIGHT.rdoc for more details.
#++

require 'spec_helper'
require 'features/work_packages/work_packages_page'

describe 'Select work package row', type: :feature do
  let(:user) { FactoryGirl.create(:admin) }
  let(:project) { FactoryGirl.create(:project) }
  let(:work_package_1) {
    FactoryGirl.create(:work_package,
                       project: project)
  }
  let(:work_package_2) {
    FactoryGirl.create(:work_package,
                       project: project)
  }
  let(:work_package_3) {
    FactoryGirl.create(:work_package,
                       project: project)
  }
  let(:work_packages_page) { WorkPackagesPage.new(project) }

  include_context 'work package table helpers'

  before do
    allow(User).to receive(:current).and_return(user)

    work_package_1
    work_package_2
    work_package_3

    work_packages_page.visit_index
  end

  after do
<<<<<<< HEAD
    # This is here to ensure the page is loaded completely before the next spec
    # is run. As the filters are loaded late in the page, all Ajax requests
    # have been answered by then.  Without this, requests still running from
    # the last spec, might expect data that has already been removed as
    # preparation for the current spec.
    find('#work-packages-filter-toggle-button').click
    expect(page).to have_selector('.filter label', text: 'Status')
=======
    ensure_wp_page_is_loaded
>>>>>>> cf68ece7
  end

  describe 'Work package row selection', js: true do
    def select_work_package_row(number, mouse_button_behavior = :left)
      element = find(".workpackages-table tr:nth-of-type(#{number}).issue td.id")
      case mouse_button_behavior
      when :double
        element.double_click
      when :right
        element.right_click
      else
        element.click
      end
    end

    def select_work_package_row_with_shift(number)
      element = find(".workpackages-table tr:nth-of-type(#{number}).issue td.id")
      page.driver.browser.action.key_down(:shift)
        .click(element.native)
        .key_up(:shift)
        .perform
    end

    def select_work_package_row_with_ctrl(number)
      element = find(".workpackages-table tr:nth-of-type(#{number}).issue td.id")
      page.driver.browser.action.key_down(:control)
        .click(element.native)
        .key_up(:control)
        .perform
    end

    def check_row_selection_state(row_index, state = true)
      selector = ".workpackages-table tr:nth-of-type(#{row_index}).issue input[type=checkbox]:checked"

      expect(page).to (state ? have_selector(selector) : have_no_selector(selector))
    end

    shared_examples_for 'work package row selected' do
      let(:indices) { Array(index) }

      it do
        Capybara.default_selector = :css

        indices.each do |i|
          check_row_selection_state(i)
        end
      end
    end

    shared_examples_for 'work package row not selected' do
      let(:indices) { Array(index) }

      it do
        Capybara.default_selector = :css

        indices.each do |i|
          check_row_selection_state(i, false)
        end
      end
    end

    shared_examples_for 'right click preserves selection' do
      before { select_work_package_row(selected_rows.first, :right) }

      it_behaves_like 'work package row selected' do
        let(:index) { selected_rows }
      end

      it_behaves_like 'work package row not selected' do
        let(:index) { unselected_rows }
      end
    end

    describe 'single selection' do
      shared_examples_for 'single select' do
        before { select_work_package_row(1, mouse_button) }

        it_behaves_like 'work package row selected' do
          let(:index) { 1 }
        end

        context 'select a different row' do
          before do
            check_row_selection_state(1)
            select_work_package_row(2, mouse_button)
          end

          it_behaves_like 'work package row selected' do
            let(:index) { 2 }
          end

          it_behaves_like 'work package row not selected' do
            let(:index) { 1 }
          end
        end
      end

      shared_examples_for 'double select unselects' do
        context 'clicking selected row again' do
          before do
            select_work_package_row(1, mouse_button)
            check_row_selection_state(1)
            select_work_package_row(1, mouse_button)
          end

          it_behaves_like 'work package row not selected' do
            let(:index) { 1 }
          end
        end
      end

      it_behaves_like 'single select' do
        let(:mouse_button) { :left }
      end

      it_behaves_like 'double select unselects' do
        let(:mouse_button) { :left }
      end

      it_behaves_like 'single select' do
        let(:mouse_button) { :right }
      end
    end

    describe 'range selection' do
      context 'first row selected' do
        before { select_work_package_row_with_shift(1) }

        it_behaves_like 'work package row selected' do
          let(:index) { 1 }
        end

        context 'select following row' do
          before do
            check_row_selection_state(1)
            select_work_package_row_with_shift(2)
          end

          it_behaves_like 'work package row selected' do
            let(:index) { [1, 2] }
          end

          context 'uninvolved row' do
            before { check_row_selection_state(2) }

            it_behaves_like 'work package row not selected' do
              let(:index) { 3 }
            end

            it_behaves_like 'right click preserves selection' do
              let(:selected_rows) { [1, 2] }
              let(:unselected_rows) { 3 }
            end
          end
        end

        context 'select first after next row' do
          before do
            check_row_selection_state(1)
            select_work_package_row_with_shift(3)
          end

          it_behaves_like 'work package row selected' do
            let(:index) { [1, 2, 3] }
          end

          context 'select row after first selected row' do
            before do
              check_row_selection_state(2)
              check_row_selection_state(3)

              select_work_package_row_with_shift(2)

              check_row_selection_state(3, false)
            end

            it_behaves_like 'work package row selected' do
              let(:index) { [1, 2] }
            end

            it_behaves_like 'work package row not selected' do
              let(:index) { 3 }
            end
          end
        end
      end

      context 'swapping' do
        before { select_work_package_row(2) }

        it_behaves_like 'work package row selected' do
          let(:index) { 2 }
        end

        context 'select predecessor' do
          before do
            check_row_selection_state(2)
            select_work_package_row_with_shift(1)
          end

          it_behaves_like 'work package row selected' do
            let(:index) { [1, 2] }
          end

          context 'select successor' do
            before do
              check_row_selection_state(1)
              select_work_package_row_with_shift(3)
            end

            it_behaves_like 'work package row selected' do
              let(:index) { [2, 3] }
            end

            it_behaves_like 'work package row not selected' do
              let(:index) { 1 }
            end
          end
        end
      end
    end

    describe 'specific selection' do
      before { select_work_package_row_with_ctrl(1) }

      it_behaves_like 'work package row not selected' do
        let(:index) { 1 }
      end

      context 'select first after next row' do
        before do
          check_row_selection_state(1)
          select_work_package_row_with_ctrl(3)
        end

        it_behaves_like 'work package row selected' do
          let(:index) { [1, 3] }
        end

        context 'uninvolved row' do
          before { check_row_selection_state(3) }

          it_behaves_like 'work package row not selected' do
            let(:index) { 2 }
          end

          it_behaves_like 'right click preserves selection' do
            let(:selected_rows) { [1, 3] }
            let(:unselected_rows) { 2 }
          end
        end
      end
    end

    describe 'opening work package details' do
      before do
        select_work_package_row(1, :double)
      end
      after do
        # ensure work package queried by double clicking the row is fully
        # loaded before starting the next spec.
        expect(page).to have_selector('.work-packages--details h2', text: work_package_3.subject,
                                                                    visible: false)
      end

      it_behaves_like 'work package row selected' do
        let(:index) { 1 }
      end
    end
  end
end<|MERGE_RESOLUTION|>--- conflicted
+++ resolved
@@ -59,17 +59,7 @@
   end
 
   after do
-<<<<<<< HEAD
-    # This is here to ensure the page is loaded completely before the next spec
-    # is run. As the filters are loaded late in the page, all Ajax requests
-    # have been answered by then.  Without this, requests still running from
-    # the last spec, might expect data that has already been removed as
-    # preparation for the current spec.
-    find('#work-packages-filter-toggle-button').click
-    expect(page).to have_selector('.filter label', text: 'Status')
-=======
     ensure_wp_page_is_loaded
->>>>>>> cf68ece7
   end
 
   describe 'Work package row selection', js: true do
