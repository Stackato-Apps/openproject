--- conflicted
+++ resolved
@@ -394,18 +394,15 @@
     uglifier (2.1.1)
       execjs (>= 0.3.0)
       multi_json (~> 1.0, >= 1.0.2)
-<<<<<<< HEAD
+    unicorn (4.8.3)
+      kgio (~> 2.6)
+      rack
+      raindrops (~> 0.7)
     virtus (1.0.2)
       axiom-types (~> 0.1)
       coercible (~> 1.0)
       descendants_tracker (~> 0.0.3)
       equalizer (~> 0.0.9)
-=======
-    unicorn (4.8.3)
-      kgio (~> 2.6)
-      rack
-      raindrops (~> 0.7)
->>>>>>> 11e5d0e7
     websocket (1.0.7)
     will_paginate (3.0.5)
     xpath (2.0.0)
