--- conflicted
+++ resolved
@@ -149,440 +149,6 @@
     end
   end
 
-<<<<<<< HEAD
-  describe ".textilizable" do
-    let(:project) { FactoryGirl.create :valid_project }
-    let(:identifier) { project.identifier }
-    let(:project_member) { FactoryGirl.create :user,
-                                              :member_in_project => project,
-                                              :member_through_role => FactoryGirl.create(:role,
-                                                                                         :permissions => [:view_work_packages, :edit_work_packages,
-                                                                                         :browse_repository, :view_changesets, :view_wiki_pages]) }
-    let(:issue) { FactoryGirl.create :work_package,
-                                     :project => project,
-                                     :author => project_member,
-                                     :type => project.types.first }
-
-    before do
-      @project = project
-
-      allow(User).to receive(:current).and_return(project_member)
-
-      Setting.enabled_scm = Setting.enabled_scm << "Filesystem" unless Setting.enabled_scm.include? "Filesystem"
-    end
-
-    after do
-      allow(User).to receive(:current).and_call_original
-
-      Setting.enabled_scm.delete "Filesystem"
-    end
-
-    context "Changeset links" do
-      let(:repository) { FactoryGirl.create :repository, :project => project }
-      let(:changeset1) { FactoryGirl.create :changeset,
-                                            :repository => repository,
-                                            :comments => 'My very first commit' }
-      let(:changeset2) { FactoryGirl.create :changeset,
-                                            :repository => repository,
-                                            :comments => 'This commit fixes #1, #2 and references #1 & #3' }
-      let(:changeset_link) { link_to("r#{changeset1.revision}",
-                                     {:controller => 'repositories', :action => 'revision', :project_id => identifier, :rev => changeset1.revision},
-                                     :class => 'changeset', :title => 'My very first commit') }
-      let(:changeset_link2) { link_to("r#{changeset2.revision}",
-                                      {:controller => 'repositories', :action => 'revision', :project_id => identifier, :rev => changeset2.revision},
-                                      :class => 'changeset', :title => 'This commit fixes #1, #2 and references #1 & #3') }
-
-      before do
-        project.repository = repository
-      end
-
-      context "Single link" do
-        subject { textilizable("r#{changeset1.revision}") }
-
-        it { is_expected.to eq("<p>#{changeset_link}</p>") }
-      end
-
-      context "Single link with dot" do
-        subject { textilizable("r#{changeset1.revision}.") }
-
-        it { is_expected.to eq("<p>#{changeset_link}.</p>") }
-      end
-
-      context "Two links comma separated" do
-        subject { textilizable("r#{changeset1.revision}, r#{changeset2.revision}") }
-
-        it { is_expected.to eq("<p>#{changeset_link}, #{changeset_link2}</p>") }
-      end
-
-      context "Single link comma separated without a space" do
-        subject { textilizable("r#{changeset1.revision},r#{changeset2.revision}") }
-
-        it { is_expected.to eq("<p>#{changeset_link},#{changeset_link2}</p>") }
-      end
-
-      context "Escaping" do
-        subject { textilizable("!r#{changeset1.id}") }
-
-        it { is_expected.to eq("<p>r#{changeset1.id}</p>") }
-      end
-    end
-
-    context "Version link" do
-      let!(:version) { FactoryGirl.create :version,
-                                         :name => '1.0',
-                                         :project => project }
-      let(:version_link) { link_to('1.0',
-                                   {:controller => 'versions', :action => 'show', :id => version.id},
-                                   :class => 'version') }
-
-      context "Link with version id" do
-        subject { textilizable("version##{version.id}") }
-
-        it { is_expected.to eq("<p>#{version_link}</p>") }
-      end
-
-      context "Link with version" do
-        subject { textilizable("version:1.0") }
-        it { is_expected.to eq("<p>#{version_link}</p>") }
-      end
-
-      context "Link with quoted version" do
-        subject { textilizable('version:"1.0"') }
-
-        it { is_expected.to eq("<p>#{version_link}</p>") }
-      end
-
-      context "Escaping link with version id" do
-        subject { textilizable("!version##{version.id}") }
-
-        it { is_expected.to eq("<p>version##{version.id}</p>") }
-      end
-
-      context "Escaping link with version" do
-        subject { textilizable("!version:1.0") }
-
-        it { is_expected.to eq("<p>version:1.0</p>") }
-      end
-
-      context "Escaping link with quoted version" do
-        subject { textilizable('!version:"1.0"') }
-
-        it { is_expected.to eq('<p>version:"1.0"</p>') }
-      end
-    end
-
-    context "Message links" do
-      let(:board) { FactoryGirl.create :board, :project => project }
-      let(:message1) { FactoryGirl.create :message, :board => board }
-      let(:message2) { FactoryGirl.create :message,
-                                          :board => board,
-                                          :parent => message1 }
-
-      before do
-        message1.reload
-      end
-
-      context "Plain message" do
-        subject { textilizable("message##{message1.id}") }
-
-        it { is_expected.to eq("<p>#{link_to(message1.subject, topic_path(message1), :class => 'message')}</p>") }
-      end
-
-      context "Message with parent" do
-        subject { textilizable("message##{message2.id}") }
-
-        it { is_expected.to eq("<p>#{link_to(message2.subject, topic_path(message1, :anchor => "message-#{message2.id}", :r => message2.id), :class => 'message')}</p>") }
-      end
-    end
-
-    context "Issue links" do
-      let(:issue_link) { link_to("##{issue.id}",
-                         work_package_path(issue),
-                         :class => 'issue work_package status-3 priority-1 created-by-me', :title => "#{issue.subject} (#{issue.status})") }
-
-      context "Plain issue link" do
-        subject { textilizable("##{issue.id}, [##{issue.id}], (##{issue.id}) and ##{issue.id}.") }
-
-        it { is_expected.to eq("<p>#{issue_link}, [#{issue_link}], (#{issue_link}) and #{issue_link}.</p>") }
-      end
-
-      context "Plain issue link to non-existing element" do
-        subject { textilizable('#0123456789') }
-
-        it { is_expected.to eq('<p>#0123456789</p>') }
-      end
-
-      context "Escaping issue link" do
-        subject { textilizable("!##{issue.id}.") }
-
-        it { is_expected.to eq("<p>##{issue.id}.</p>") }
-      end
-
-      context "Cyclic Description Links" do
-        let(:issue2) { FactoryGirl.create :work_package,
-                                         :project => project,
-                                         :author => project_member,
-                                         :type => project.types.first }
-
-        before do
-          issue2.description = "####{issue.id}"
-          issue2.save!
-          issue.description = "####{issue2.id}"
-          issue.save!
-        end
-
-        subject { textilizable issue, :description }
-
-        it "doesn't replace description links with a cycle" do
-          expect(subject).to match("###{issue.id}")
-        end
-      end
-
-      context "Description links" do
-        subject { textilizable issue, :description }
-
-        it "replaces the macro with the issue description" do
-          expect(subject).to eq("<p>#{issue.description}</p>")
-        end
-      end
-    end
-
-    context "Project links" do
-      let(:subproject) { FactoryGirl.create :valid_project, :parent => project, :is_public => true }
-      let(:project_url) { {:controller => 'projects', :action => 'show', :id => subproject.identifier} }
-
-      context "Plain project link" do
-        subject { textilizable("project##{subproject.id}") }
-
-        it { is_expected.to eq("<p>#{link_to(subproject.name, project_url, :class => 'project')}</p>") }
-      end
-
-      context "Plain project link via identifier" do
-        subject { textilizable("project:#{subproject.identifier}") }
-
-        it { is_expected.to eq("<p>#{link_to(subproject.name, project_url, :class => 'project')}</p>") }
-      end
-
-      context "Plain project link via name" do
-        subject { textilizable("project:\"#{subproject.name}\"") }
-
-        it { is_expected.to eq("<p>#{link_to(subproject.name, project_url, :class => 'project')}</p>") }
-      end
-    end
-
-    context "Url links" do
-      subject { textilizable("http://foo.bar/FAQ#3") }
-
-      it { is_expected.to eq('<p><a class="external" href="http://foo.bar/FAQ#3">http://foo.bar/FAQ#3</a></p>') }
-    end
-
-    context "Wiki links" do
-      let(:project_2) { FactoryGirl.create :valid_project,
-                                           :identifier => 'onlinestore' }
-      let(:wiki_1) { FactoryGirl.create :wiki,
-                                        :start_page => "CookBook documentation",
-                                        :project => project }
-      let(:wiki_page_1_1) { FactoryGirl.create :wiki_page_with_content,
-                                               :wiki => wiki_1,
-                                               :title => "CookBook_documentation" }
-      let(:wiki_page_1_2) { FactoryGirl.create :wiki_page_with_content,
-                                               :wiki => wiki_1,
-                                               :title => "Another page" }
-
-      before do
-        project_2.reload
-
-        wiki_page_2_1 = FactoryGirl.create :wiki_page_with_content,
-                                           :wiki => project_2.wiki,
-                                           :title => "Start_page"
-
-        project_2.wiki.pages << wiki_page_2_1
-        project_2.wiki.start_page = "Start Page"
-        project_2.wiki.save!
-
-        project.wiki = wiki_1
-
-        wiki_1.pages << wiki_page_1_1
-        wiki_1.pages << wiki_page_1_2
-      end
-
-      context "Plain wiki link" do
-        subject { textilizable('[[CookBook documentation]]') }
-
-        it { is_expected.to eq("<p><a href=\"/projects/#{project.identifier}/wiki/CookBook_documentation\" class=\"wiki-page\">CookBook documentation</a></p>") }
-      end
-
-      context "Plain wiki page link" do
-        subject { textilizable('[[Another page|Page]]') }
-
-        it { is_expected.to eq("<p><a href=\"/projects/#{project.identifier}/wiki/Another_page\" class=\"wiki-page\">Page</a></p>") }
-      end
-
-      context "Wiki link with anchor" do
-        subject { textilizable('[[CookBook documentation#One-section]]') }
-
-        it { is_expected.to eq("<p><a href=\"/projects/#{project.identifier}/wiki/CookBook_documentation#One-section\" class=\"wiki-page\">CookBook documentation</a></p>") }
-      end
-
-      context "Wiki page link with anchor" do
-        subject { textilizable('[[Another page#anchor|Page]]') }
-
-        it { is_expected.to eq("<p><a href=\"/projects/#{project.identifier}/wiki/Another_page#anchor\" class=\"wiki-page\">Page</a></p>") }
-      end
-
-      context "Wiki link to an unknown page" do
-        subject { textilizable('[[Unknown page]]') }
-
-        it { is_expected.to eq("<p><a href=\"/projects/#{project.identifier}/wiki/Unknown_page\" class=\"wiki-page new\">Unknown page</a></p>") }
-      end
-
-      context "Wiki page link to an unknown page" do
-        subject { textilizable('[[Unknown page|404]]') }
-
-        it { is_expected.to eq("<p><a href=\"/projects/#{project.identifier}/wiki/Unknown_page\" class=\"wiki-page new\">404</a></p>") }
-      end
-
-      context "Link to another project's wiki" do
-        subject { textilizable('[[onlinestore:]]') }
-
-        it { is_expected.to eq("<p><a href=\"/projects/onlinestore/wiki\" class=\"wiki-page\">onlinestore</a></p>") }
-      end
-
-      context "Link to another project's wiki with label" do
-        subject { textilizable('[[onlinestore:|Wiki]]') }
-
-        it { is_expected.to eq("<p><a href=\"/projects/onlinestore/wiki\" class=\"wiki-page\">Wiki</a></p>") }
-      end
-
-      context "Link to another project's wiki page" do
-        subject { textilizable('[[onlinestore:Start page]]') }
-
-        it { is_expected.to eq("<p><a href=\"/projects/onlinestore/wiki/Start_page\" class=\"wiki-page\">Start page</a></p>") }
-      end
-
-      context "Link to another project's wiki page with label" do
-        subject { textilizable('[[onlinestore:Start page|Text]]') }
-
-        it { is_expected.to eq("<p><a href=\"/projects/onlinestore/wiki/Start_page\" class=\"wiki-page\">Text</a></p>") }
-      end
-
-      context "Link to an unknown wiki page in another project" do
-        subject { textilizable('[[onlinestore:Unknown page]]') }
-
-        it { is_expected.to eq("<p><a href=\"/projects/onlinestore/wiki/Unknown_page\" class=\"wiki-page new\">Unknown page</a></p>") }
-      end
-
-      context "Struck through link to wiki page" do
-        subject { textilizable('-[[Another page|Page]]-') }
-
-        it { is_expected.to eql("<p><del><a href=\"/projects/#{project.identifier}/wiki/Another_page\" class=\"wiki-page\">Page</a></del></p>") }
-      end
-
-      context "Named struck through link to wiki page" do
-        subject { textilizable('-[[Another page|Page]] link-') }
-
-        it { is_expected.to eql("<p><del><a href=\"/projects/#{project.identifier}/wiki/Another_page\" class=\"wiki-page\">Page</a> link</del></p>") }
-      end
-
-      context "Escaped link to wiki page" do
-        subject { textilizable('![[Another page|Page]]') }
-
-        it { is_expected.to eql('<p>[[Another page|Page]]</p>') }
-      end
-
-      context "Link to wiki of non-existing project" do
-        subject { textilizable('[[unknowproject:Start]]') }
-
-        it { is_expected.to eql('<p>[[unknowproject:Start]]</p>') }
-      end
-
-      context "Link to wiki page of non-existing project" do
-        subject { textilizable('[[unknowproject:Start|Page title]]') }
-
-        it { is_expected.to eql('<p>[[unknowproject:Start|Page title]]</p>') }
-      end
-    end
-
-    context "Redmine links" do
-      let(:repository) { FactoryGirl.create :repository, :project => project }
-      let(:source_url) { {:controller => 'repositories', :action => 'entry', :project_id => identifier, :path => 'some/file'} }
-      let(:source_url_with_ext) { {:controller => 'repositories', :action => 'entry', :project_id => identifier, :path => 'some/file.ext'} }
-
-      before do
-        project.repository = repository
-
-        @to_test = {
-          # source
-          'source:/some/file'           => link_to('source:/some/file', source_url, :class => 'source'),
-          'source:/some/file.'          => link_to('source:/some/file', source_url, :class => 'source') + ".",
-          'source:/some/file.ext.'      => link_to('source:/some/file.ext', source_url_with_ext, :class => 'source') + ".",
-          'source:/some/file. '         => link_to('source:/some/file', source_url, :class => 'source') + ".",
-          'source:/some/file.ext. '     => link_to('source:/some/file.ext', source_url_with_ext, :class => 'source') + ".",
-          'source:/some/file, '         => link_to('source:/some/file', source_url, :class => 'source') + ",",
-          'source:/some/file@52'        => link_to('source:/some/file@52', source_url.merge(:rev => 52), :class => 'source'),
-          'source:/some/file.ext@52'    => link_to('source:/some/file.ext@52', source_url_with_ext.merge(:rev => 52), :class => 'source'),
-          'source:/some/file#L110'      => link_to('source:/some/file#L110', source_url.merge(:anchor => 'L110'), :class => 'source'),
-          'source:/some/file.ext#L110'  => link_to('source:/some/file.ext#L110', source_url_with_ext.merge(:anchor => 'L110'), :class => 'source'),
-          'source:/some/file@52#L110'   => link_to('source:/some/file@52#L110', source_url.merge(:rev => 52, :anchor => 'L110'), :class => 'source'),
-          'export:/some/file'           => link_to('export:/some/file', source_url.merge(:format => 'raw'), :class => 'source download'),
-          # escaping
-          '!source:/some/file'          => 'source:/some/file',
-          # invalid expressions
-          'source:'                     => 'source:'
-        }
-      end
-
-      it "" do
-        @to_test.each do |text, result|
-          expect(textilizable(text)).to eql("<p>#{result}</p>")
-        end
-      end
-    end
-
-    context "Pre content should not parse wiki and redmine links" do
-      let(:wiki) { FactoryGirl.create :wiki,
-                                      :start_page => "CookBook documentation",
-                                      :project => project }
-      let(:wiki_page) { FactoryGirl.create :wiki_page_with_content,
-                                           :wiki => wiki,
-                                           :title => "CookBook_documentation" }
-      let(:raw) { <<-RAW
-[[CookBook documentation]]
-
-##{issue.id}
-
-<pre>
-[[CookBook documentation]]
-
-##{issue.id}
-</pre>
-RAW
-      }
-
-      let(:expected) { <<-EXPECTED
-<p><a href="/projects/#{project.identifier}/wiki/CookBook_documentation" class="wiki-page">CookBook documentation</a></p>
-<p><a href="/work_packages/#{issue.id}" class="issue work_package status-3 priority-1 created-by-me" title="#{issue.subject} (#{issue.status})">##{issue.id}</a></p>
-<pre>
-[[CookBook documentation]]
-
-##{issue.id}
-</pre>
-EXPECTED
-      }
-
-      before do
-        project.wiki = wiki
-        wiki.pages << wiki_page
-      end
-
-      subject { textilizable(raw).gsub(%r{[\r\n\t]}, '')}
-
-      it { is_expected.to eql(expected.gsub(%r{[\r\n\t]}, ''))}
-    end
-  end
-
-=======
->>>>>>> 2b603ab6
   describe "other_formats_links" do
     context "link given" do
       before do
