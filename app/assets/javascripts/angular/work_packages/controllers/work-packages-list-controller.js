//-- copyright
// OpenProject is a project management system.
// Copyright (C) 2012-2014 the OpenProject Foundation (OPF)
//
// This program is free software; you can redistribute it and/or
// modify it under the terms of the GNU General Public License version 3.
//
// OpenProject is a fork of ChiliProject, which is a fork of Redmine. The copyright follows:
// Copyright (C) 2006-2013 Jean-Philippe Lang
// Copyright (C) 2010-2013 the ChiliProject Team
//
// This program is free software; you can redistribute it and/or
// modify it under the terms of the GNU General Public License
// as published by the Free Software Foundation; either version 2
// of the License, or (at your option) any later version.
//
// This program is distributed in the hope that it will be useful,
// but WITHOUT ANY WARRANTY; without even the implied warranty of
// MERCHANTABILITY or FITNESS FOR A PARTICULAR PURPOSE.  See the
// GNU General Public License for more details.
//
// You should have received a copy of the GNU General Public License
// along with this program; if not, write to the Free Software
// Foundation, Inc., 51 Franklin Street, Fifth Floor, Boston, MA  02110-1301, USA.
//
// See doc/COPYRIGHT.rdoc for more details.
//++

<<<<<<< HEAD
module.exports = function($scope, $rootScope, $state, $location, latestTab,
=======
angular.module('openproject.workPackages.controllers')

.controller('WorkPackagesListController', [
    '$scope',
    '$rootScope',
    '$state',
    '$location',
    'latestTab',
    'I18n',
    'WorkPackagesTableService',
    'WorkPackageService',
    'ProjectService',
    'QueryService',
    'PaginationService',
    'AuthorisationService',
    'UrlParamsHelper',
    'PathHelper',
    'Query',
    'OPERATORS_AND_LABELS_BY_FILTER_TYPE',
    function($scope, $rootScope, $state, $location, latestTab,
>>>>>>> 58c77030
      I18n, WorkPackagesTableService,
      WorkPackageService, ProjectService, QueryService, PaginationService,
      AuthorisationService, UrlParamsHelper, PathHelper, Query,
      OPERATORS_AND_LABELS_BY_FILTER_TYPE) {

  // Setup
  function initialSetup() {
    $scope.operatorsAndLabelsByFilterType = OPERATORS_AND_LABELS_BY_FILTER_TYPE;
    $scope.disableFilters = false;
    $scope.disableNewWorkPackage = true;
    setupFiltersVisibility();
    $scope.toggleShowFilterOptions = function() {
      WorkPackagesTableService.toggleShowFilterOptions();
      setupFiltersVisibility();
    };

    var queryParams = $location.search().query_props;

    var fetchWorkPackages;
    if(queryParams) {
      // Attempt to build up query from URL params
      fetchWorkPackages = fetchWorkPackagesFromUrlParams(queryParams);
    } else if($state.params.query_id) {
      // Load the query by id if present
      fetchWorkPackages = WorkPackageService.getWorkPackagesByQueryId($scope.projectIdentifier, $state.params.query_id);
    } else {
      // Clear the cached query and load the default
      QueryService.clearQuery();
      fetchWorkPackages = WorkPackageService.getWorkPackages($scope.projectIdentifier);
    }

    $scope.settingUpPage = fetchWorkPackages // put promise in scope for cg-busy
      .then(setupPage)
      .then(function() {
        fetchAvailableColumns();
        fetchProjectTypesAndQueries();
        QueryService.loadAvailableGroupedQueries($scope.projectIdentifier);
      });
  }

  function fetchWorkPackagesFromUrlParams(queryParams) {
    try {
      var queryData = UrlParamsHelper.decodeQueryFromJsonParams($state.params.query_id, queryParams);
      var queryFromParams = new Query(queryData, { rawFilters: true });

      // Set pagination options if present
      if(!!queryFromParams.page) {
        PaginationService.setPage(queryFromParams.page);
      }
      if(!!queryFromParams.perPage) {
        PaginationService.setPerPage(queryFromParams.perPage);
      }

      return WorkPackageService.getWorkPackages($scope.projectIdentifier, queryFromParams, PaginationService.getPaginationOptions());
    } catch(e) {
      $scope.$emit('flashMessage', {
        isError: true,
        text: I18n.t('js.work_packages.query.errors.unretrievable_query')
      });
      clearUrlQueryParams();

      return WorkPackageService.getWorkPackages($scope.projectIdentifier);
    }
  }

  function clearUrlQueryParams() {
    $location.search('query_props', null);
    $location.search('query_id', null);
  }

  function fetchProjectTypesAndQueries() {
    if ($scope.projectIdentifier) {
      ProjectService.getProject($scope.projectIdentifier)
        .then(function(project) {
          $scope.project = project;
          $scope.projects = [ project ];
          $scope.availableTypes = project.embedded.types;
        });

    }
  }

  function setupPage(json) {
    initQuery(json.meta);
    setupWorkPackagesTable(json);

    if (json.work_packages.length) {
      $scope.preselectedWorkPackageId = json.work_packages[0].id;
    }
  }

  function initQuery(metaData) {
    var queryData = metaData.query,
        columnData = metaData.columns;

    var cachedQuery = QueryService.getQuery();
    var urlQueryId = $state.params.query_id;

    if (cachedQuery && urlQueryId && cachedQuery.id == urlQueryId) {
      // Augment current unsaved query with url param data
      var updateData = angular.extend(queryData, { columns: columnData });
      $scope.query = QueryService.updateQuery(updateData, afterQuerySetupCallback);
    } else {
      // Set up fresh query from retrieved query meta data
      $scope.query = QueryService.initQuery($state.params.query_id, queryData, columnData, metaData.export_formats, afterQuerySetupCallback);
    }

    $scope.maintainBackUrl();
  }

  function afterQuerySetupCallback(query) {
    setupFiltersVisibility();
  }

  function setupWorkPackagesTable(json) {
    var meta = json.meta,
        workPackages = json.work_packages,
        bulkLinks = json._bulk_links;

    // register data

    // table data
    WorkPackagesTableService.setColumns($scope.query.columns);
    WorkPackagesTableService.addColumnMetaData(meta);
    WorkPackagesTableService.setGroupBy($scope.query.groupBy);
    WorkPackagesTableService.buildRows(workPackages, $scope.query.groupBy);
    WorkPackagesTableService.setBulkLinks(bulkLinks);

    // query data
    QueryService.setTotalEntries(meta.total_entries);

    // pagination data
    PaginationService.setPerPageOptions(meta.per_page_options);
    PaginationService.setPerPage(meta.per_page);
    PaginationService.setPage(meta.page);

    // yield updatable data to scope
    $scope.columns = $scope.query.columns;
    $scope.rows = WorkPackagesTableService.getRows();
    $scope.groupableColumns = WorkPackagesTableService.getGroupableColumns();
    $scope.workPackageCountByGroup = meta.work_package_count_by_group;
    $scope.totalEntries = QueryService.getTotalEntries();

    // Authorisation
    AuthorisationService.initModelAuth("work_package", meta._links);
    AuthorisationService.initModelAuth("query", meta.query._links);
  }

  function setupFiltersVisibility() {
    $scope.showFiltersOptions = WorkPackagesTableService.getShowFilterOptions();
  }

  function fetchAvailableColumns() {
    return QueryService.loadAvailableUnusedColumns($scope.projectIdentifier)
      .then(function(data){
        $scope.availableUnusedColumns = data;
      });
  }

  function getCurrentStateUrl(){
    var relativeUri = decodeURIComponent($state.href($state.$current)); // ui-router escapes some of this string for whatever reason

    if($scope.query) {
      var queryString = UrlParamsHelper.encodeQueryJsonParams($scope.query);
      relativeUri += (($scope.query.isNew()) ? '?' : '&') + 'query_props=' + queryString;
    }

    return relativeUri;
  }

  $scope.maintainBackUrl = function() {
    $scope.backUrl = getCurrentStateUrl();
  };

  // Updates

  $scope.maintainUrlQueryState = function(){
    if($scope.query) {
      $location.search('query_props', UrlParamsHelper.encodeQueryJsonParams($scope.query));
    }
  };

  $scope.loadQuery = function(queryId) {
    // Clear unsaved changes to current query
    clearUrlQueryParams();

    // Load new query
    $state.go('work-packages.list', { query_id: queryId });
  };

  function updateResults() {
    $scope.$broadcast('openproject.workPackages.updateResults');

    $scope.refreshWorkPackages = WorkPackageService.getWorkPackages($scope.projectIdentifier, $scope.query, PaginationService.getPaginationOptions())
      .then(setupWorkPackagesTable);

    return $scope.refreshWorkPackages;
  }

  // More

  function serviceErrorHandler(data) {
    // TODO RS: This is where we'd want to put an error message on the dom
    $scope.isLoading = false;
  }

  // Go

  initialSetup();

  // Just to keep the templates a bit cleaner
  $scope.can = AuthorisationService.can;
  $scope.cannot = AuthorisationService.cannot;

  $scope.$watch(QueryService.getQueryName, function(queryName){
    $scope.selectedTitle = queryName || I18n.t('js.toolbar.unselected_title');
  });

  $rootScope.$on('queryStateChange', function(event, message) {
    $scope.maintainUrlQueryState();
    $scope.maintainBackUrl();
  });

  $rootScope.$on('workPackagesRefreshRequired', function(event, message) {
    updateResults();
  });

  $rootScope.$on('queryClearRequired', function(event, message) {
    $location.search('query_props', null);
    if($location.search().query_id) {
      $location.search('query_id', null);
    } else {
      initialSetup();
    }
  });

  $rootScope.$on('workPackgeLoaded', function(event, message) {
    $scope.maintainBackUrl();
  });

  $scope.openLatestTab = function() {
    $state.go(latestTab.getStateName(), { workPackageId: $scope.preselectedWorkPackageId, query_props: $location.search().query_props });
  };

  $scope.closeDetailsView = function() {
    // can't use query_props in $state.go since it's not specified
    // in the config. if I put it into config, a reload will be triggered
    // on each filter change
    var path = $state.href("work-packages.list"),
        query_props = $location.search().query_props;
    $location.url(path).search('query_props', query_props);
  };

  $scope.showWorkPackageDetails = function(id, force) {
    if (force || $state.current.url != "") {
      $state.go(latestTab.getStateName(), { workPackageId: id, query_props: $location.search().query_props  });
    }
  };

  $scope.workPackageNewPath = function(typeId) {
    return PathHelper.staticWorkPackageNewWithParametersPath($scope.projectIdentifier, { type_id: typeId });
  };
};<|MERGE_RESOLUTION|>--- conflicted
+++ resolved
@@ -26,30 +26,7 @@
 // See doc/COPYRIGHT.rdoc for more details.
 //++
 
-<<<<<<< HEAD
 module.exports = function($scope, $rootScope, $state, $location, latestTab,
-=======
-angular.module('openproject.workPackages.controllers')
-
-.controller('WorkPackagesListController', [
-    '$scope',
-    '$rootScope',
-    '$state',
-    '$location',
-    'latestTab',
-    'I18n',
-    'WorkPackagesTableService',
-    'WorkPackageService',
-    'ProjectService',
-    'QueryService',
-    'PaginationService',
-    'AuthorisationService',
-    'UrlParamsHelper',
-    'PathHelper',
-    'Query',
-    'OPERATORS_AND_LABELS_BY_FILTER_TYPE',
-    function($scope, $rootScope, $state, $location, latestTab,
->>>>>>> 58c77030
       I18n, WorkPackagesTableService,
       WorkPackageService, ProjectService, QueryService, PaginationService,
       AuthorisationService, UrlParamsHelper, PathHelper, Query,
