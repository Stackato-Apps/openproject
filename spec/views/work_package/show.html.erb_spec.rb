--- conflicted
+++ resolved
@@ -41,8 +41,6 @@
     work_package.save
     render 'history', :work_package => work_package, :journals => work_package.journals
     expect(rendered).to have_selector "img[src='/attachments/#{attachment.id}/download']"
-<<<<<<< HEAD
-=======
   end
 
   context "watchers list is sorted alphabeticaly" do
@@ -78,7 +76,5 @@
       expect(rendered).to have_xpath("//ul/li[4]/a", :text => watching_user_5.name)
       expect(rendered).to have_xpath("//ul/li[5]/a", :text => watching_user_1.name)
     }
-
->>>>>>> c28202e1
   end
 end