--- conflicted
+++ resolved
@@ -280,13 +280,8 @@
       pe.reload
       pe.update_attribute(:due_date, Date.new(2012, 2, 1))
 
-<<<<<<< HEAD
       expect(pe.journals.size).to eq(2)
-      changes = pe.journals.last.changed_data.to_hash
-=======
-      pe.journals.size.should == 2
       changes = pe.journals.last.changed_data
->>>>>>> 56d1a24f
 
       expect(changes.size).to eq(1)
 
@@ -323,13 +318,8 @@
         # reload parent to avoid stale journal caches
         pe.reload
 
-<<<<<<< HEAD
         expect(pe.journals.size).to eq(3)
-        changes = pe.journals.last.changed_data.to_hash
-=======
-        pe.journals.size.should == 3
         changes = pe.journals.last.changed_data
->>>>>>> 56d1a24f
 
         expect(changes.size).to eq(1)
         expect(changes).to include(:start_date)
