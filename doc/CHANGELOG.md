<!---- copyright
OpenProject is a project management system.
Copyright (C) 2012-2013 the OpenProject Foundation (OPF)

This program is free software; you can redistribute it and/or
modify it under the terms of the GNU General Public License version 3.

OpenProject is a fork of ChiliProject, which is a fork of Redmine. The copyright follows:
Copyright (C) 2006-2013 Jean-Philippe Lang
Copyright (C) 2010-2013 the ChiliProject Team

This program is free software; you can redistribute it and/or
modify it under the terms of the GNU General Public License
as published by the Free Software Foundation; either version 2
of the License, or (at your option) any later version.

This program is distributed in the hope that it will be useful,
but WITHOUT ANY WARRANTY; without even the implied warranty of
MERCHANTABILITY or FITNESS FOR A PARTICULAR PURPOSE.  See the
GNU General Public License for more details.

You should have received a copy of the GNU General Public License
along with this program; if not, write to the Free Software
Foundation, Inc., 51 Franklin Street, Fifth Floor, Boston, MA  02110-1301, USA.

See doc/COPYRIGHT.rdoc for more details.

++-->

# Changelog

* `#2593` Work Package Summary missing
* `#1749` Prevent JSON Hijacking
* `#2281` The context menu is not correctly displayed
* `#2525` Project Settings: Forums: Move up/down result in 404
* `#2535` [Forum] Atom feed on the forum's overview-page doesn't work
* `#2348` [Timelines] Using planning element filter and filtering for status "New" leads always to plus-sign in front of work packages
* `#2357` [Timelines] Change API v2 serialization to minimize redundant data
* `#2363` When all wiki pages have been deleted new wiki pages cannot be created
* `#2380` [Timelines] Change API v2 serialization to maximize concatenation speed
* `#2420` Migrate the remaining views of api/v2 to rabl
* `#2478` Timeline with lots of work packages doesn`t load
* `#2525` Project Settings: Forums: Move up/down result in 404
* `#2576` [Timelines] Double scrollbar in modal for Chrome 
* `#2577` [Timelines] Users are not displayed in timelines table after recent API version
* `#2579` [Core] Report of spent time (without cost reporting) results in 404
* `#2580` Fixed some unlikely remote code executions
* `#2592` Search: Clicking on 'Next' results in 500
* `#2596` [Roadmap] Closed tickets are not striked out
* `#2597` [Roadmap] Missing english/german closed percentage label 
* `#2604` [Migration] Attachable journals incorrect
<<<<<<< HEAD
* Add rake task for changing timestamps in the database to UTC
=======
* `#2608` [Activity] Clicking on Atom-feed in activity leads to 500 error
>>>>>>> df6fcf59

## 3.0.0pre23

* `#709`  Added test for double custom field validation error messages
* `#902`  Spelling Mistake: Timelines Report Configuration
* `#959`  Too many available responsibles returned for filtering in Timelines
* `#1738` Forum problem when no description given.
* `#1916` Work package update screen is closed when attached file is deleted
* `#1935` Fixed bug: Default submenu for wiki pages is wrong (Configure menu item)
* `#2009` No journal entry created for attachments if the attachment is added on container creation
* `#2026` 404 error when letters are entered in category Work Package
* `#2129` Repository: clicking on file results in 500
* `#2221` [Accessibility] enhance keyboard shortcuts
* `#2371` Add support for IE10 to Timelines
* `#2400` Cannot delete work package
* `#2423` [Issue Tracker] Several Internal Errors when there is no default work package status
* `#2426` [Core] Enumerations for planning elements
* `#2427` [Issue Tracker] Cannot delete work package priority
* `#2433` [Timelines] Empty timeline report not displayed initially
* `#2448` Accelerate work package updates
* `#2464` No initial attachment journal for messages
* `#2470` [Timelines] Vertical planning elements which are not displayed horizontally are not shown in timeline report
* `#2479` Remove TinyMCE spike
* `#2508` Migrated former user passwords (from OpenProject 2.x strong_passwords plugin)
* `#2521` XSS: MyPage on unfiltered WorkPackage Subject
* `#2548` Migrated core settings
* `#2557` Highlight changes of any work package attribute available in the timelines table
* `#2559` Migrate existing IssueCustomFields to WorkPackageCustomFields
* `#2575` Regular expressions should use \A and \z instead of ^ and $
* Fix compatibility with old mail configuration

## 3.0.0pre22

* `#1348` User status has no database index
* `#1854` Breadcrumbs arrows missing in Chrome
* `#1935` Default submenu for wiki pages is wrong (Configure menu item)
* `#1991` Migrate text references to issues/planning elements
* `#2297` Fix APIv2 for planning elements
* `#2304` Introduce keyboard shortcuts
* `#2334` Deselecting all types in project configuration creates 500
* `#2336` Cukes for timelines start/end date comparison
* `#2340` Develop migration mechanism for renamed plugins
* `#2374` Refactoring of ReportsController
* `#2383` [Performance] planning_elements_controller still has an n+1-query for the responsible
* `#2384` Replace bundles svg graph with gem
* `#2386` Remove timelines_journals_helper
* `#2418` Migrate to RABL
* Allow using environment variables instead of configuration.yml

## 3.0.0pre21

* `#1281` I18n.js Not working correctly. Always returns English Translations
* `#1758` Migrate functional-tests for issues into specs for work package
* `#1771` Fixed bug: Refactor Types Project Settings into new Tab
* `#1880` Re-introduce at-time scope
* `#1881` Re-introduce project planning comparison in controller
* `#1883` Extend at-time scope for status comparison
* `#1884` Make status values available over API
* `#1994` Integrational tests for work packages at_time (API)
* `#2070` Settle copyright for images
* `#2158` Work Package General Setting
* `#2173` Adapt client-side to new server behavior
* `#2306` Migrate issues controller tests
* `#2307` Change icon of home button in header from OpenProjct icon to house icon
* `#2310` Add proper indices to work_package
* `#2319` Add a request-store to avoid redundant calls

## 3.0.0pre20

* `#1560` WorkPackage/update does not retain some fields when validations fail
* `#1771` Refactor Types Project Settings into new Tab
* `#1878` Project Plan Comparison(server-side implementation): api/v2 can now resolve historical data for work_packages
* `#1929` Too many lines in work package view
* `#1946` Modal shown within in Modal
* `#1949` External links within modals do not work
* `#1992` Prepare schema migrations table
* `#2125` All AJAX actions on work package not working after update
* `#2237` Migrate reports controller tests
* `#2246` Migrate issue categories controller tests
* `#2262` Migrate issue statuses controller tests
* `#2267` Rename view issue hooks

## 3.0.0pre19

* `#2055` More dynamic attribute determination for journals for extending journals by plugins
* `#2203` Use server-side responsible filter
* `#2204` Implement server-side status filter.
* `#2218` Migrate context menus controller tests

## 3.0.0pre18

* `#1715` Group assigned work packages
* `#1770` New Comment Section layout errors
* `#1790` Fix activity view bug coming up during the meeting adaptions to acts_as_journalized
* `#1793` Data Migration Journals
* `#1977` Set default type for planning elements
* `#1990` Migrate issue relation
* `#1997` Migrate journal activities
* `#2008` Migrate attachments
* `#2083` Extend APIv2 to evaluate filter arguments
* `#2087` Write tests for server-side type filter
* `#2088` Implement server-side filter for type
* `#2101` 500 on filtering multiple values
* `#2104` Handle incomplete trees on server-side
* `#2105` Call PE-API with type filters
* `#2138` Add responsible to workpackage-search

## 3.0.0pre17

* `#1323` Wrong Calendarweek in Datepicker, replaced built in datepicker with jQuery UI datepicker
* `#1843` Editing Membership Duration in admin area fails
* `#1913` [Timelines] Enable drag&drop for select2 items in order to rearrange the order of the columns
* `#1934` [Timelines] Table Loading takes really long
* `#1978` Migrate legacy issues
* `#1979` Migrate legacy planning elements
* `#1982` Migrate planning element types
* `#1983` Migrate queries
* `#1987` Migrate user rights
* `#1988` Migrate settings
* `#2019` Migrate auto completes controller tests
* `#2078` Work package query produces 500 when grouping on exclusively empty values

## 3.0.0pre16

* `#1418` Additional changes: Change links to issues/planning elements to use work_packages controller
* `#1504` Initial selection of possible project members wrong (accessibility mode)
* `#1695` Cannot open links in Projects menu in new tab/window
* `#1753` Remove Issue and replace with Work Package
* `#1754` Migrate unit-tests for issues into specs for work_package
* `#1757` Rename Issues fixtures to Work Package fixtures
* `#1759` Remove link_to_issue_preview, replace with link_to_workpackage_preview
* `#1822` Replace Issue constant by WorkPackage constant
* `#1850` Disable atom feeds via setting
* `#1874` Move Scopes from Issue into Workpackage
* `#1898` Separate action for changing wiki parent page (was same as rename before)
* `#1921` Allow disabling done ratio for work packages
* `#1923` Add permission that allows hiding repository statistics on commits per author
* `#1950` Grey line near the lower end of the modal, cuts off a bit of the content

## 3.0.0pre15

* `#1301` Ajax call when logged out should open a popup window
* `#1351` Generalize Modal Creation
* `#1557` Timeline Report Selection Not Visible
* `#1755` Migrate helper-tests for issues into specs for work package
* `#1766` Fixed bug: Viewing diff of Work Package description results in error 500
* `#1767` Fixed bug: Viewing changesets results in "page not found"
* `#1789` Move validation to Work Package
* `#1800` Add settings to change software name and URL and add additional footer content
* `#1808` Add option to log user for each request
* `#1875` Added test steps to reuse steps for my page, my project page, and documents, no my page block lookup at class load time
* `#1876` Timelines do not show work packages when there is no status reporting
* `#1896` Moved visibility-tests for issues into specs for workpackages
* `#1911` Change mouse icon when hovering over drag&drop-enabled select2 entries
* `#1912` Merge column project type with column planning element type
* `#1918` Custom fields are not displayed when issue is created

## 3.0.0pre14

* `#825`  Migrate Duration
* `#828`  Remove Alternate Dates
* `#1421` Adapt issue created/updated wording to apply to work packages
* `#1610` Move Planning Element Controller to API V2
* `#1686` Issues not accessible in public projects when not a member
* `#1768` Fixed bug: Klicking on Wiki Edit Activity results in error 500
* `#1787` Remove Scenarios
* `#1813` Run Data Generator on old AAJ schema
* `#1859` Fix 20130814130142 down-migration (remove_documents)
* `#1873` Move Validations from Issue into Workpackage

## 3.0.0pre13

* `#1606` Update journal fixtures
* `#1608` Change activities to use the new journals
* `#1609` Change search to use the new journals
* `#1616` Serialization/Persistence
* `#1617` Migrate database to new journalization
* `#1724` PDF Export of Work Packages with Description
* `#1731` Squash old migrations into one

## 3.0.0pre12

* `#1417` Enable default behavior for types
* `#1631` Remove documents from core

## 3.0.0pre11

* `#1418` Change links to issues/planning elements to use work_packages controller
* `#1541` Use Rails 3.2.14 instead of Git Branch
* `#1595` Cleanup action menu for work packages
* `#1596` Copy/Move work packages between projects
* `#1598` Switching type of work package looses inserted data
* `#1618` Deactivate modal dialogs and respective cukes
* `#1637` Removed files module
* `#1648` Arbitrarily failing cuke: Navigating to the timeline page

## 3.0.0pre10

* `#1246` Implement uniform "edit" action/view for pe & issues
* `#1247` Implement uniform "update" action for pe & issues
* `#1411` Migrate database tables into the new model
* `#1413` Ensure Permissions still apply to the new Type
* `#1425` Remove default planning element types in favor of enabled planning element types in the style of has_and_belongs_to_many.
* `#1427` Enable API with the new Type
* `#1434` Type controller
* `#1435` Type model
* `#1436` Type views
* `#1437` Update seed data
* `#1512` Merge PlanningElementTypes model with Types model
* `#1520` PlanningElements are created without the root_id attribute being set
* `#1520` PlanningElements are created without the root_id attribute being set
* `#1536` Fixed bug: Reposman.rb receives xml response for json request
* `#1577` Searching for project member candidates is only possible when using "firstname lastname" (or parts of it)

## 3.0.0pre9

* `#779`  Integrate password expiration
* `#1314` Always set last activity timestamp and check session expiry if ttl-setting is enabled
* `#1371` Changing pagination per_page_param does not change page
* `#1405` Incorrect message when trying to login with a permanently blocked account
* `#1409` Changing pagination limit on members view looses members tab
* `#1414` Remove start & due date requirement from planning elements
* `#1461` Integration Activity Plugin
* `#1488` Fixes multiple and missing error messages on project settings' member tab (now with support for success messages)
* `#1493` Exporting work packages to pdf returns 406
* `#1505` Removing all roles from a membership removes the project membership
* `#1517` Journal changed_data cannot contain the changes of a wiki_content content

## 3.0.0pre8

* `#377`  Some usability fixes for members selection with select2
* `#1024` Add 'assign random password' option to user settings
* `#1063` Added helper to format the time as a date in the current user or the system time zone
* `#1391` Opening the new issue form in a project with an issue category defined produces 500 response
* `#1406` Creating a work package w/o responsible or assignee results in 500
* `#1420` Allow for seeing work package description changes inside of the page
* `#1488` Fixes multiple and missing error messages on project settings' member tab

## 3.0.0pre7

* `#778` Integrate ban of former passwords
* `#780` Add password brute force prevention
* `#820` Implement awesome nested set on work packages
* `#1034` Create changelog and document format
* `#1119` Creates a unified view for work_package show, new and create
* `#1209` Fix adding watcher to issue
* `#1214` Fix pagination label and 'entries_per_page' setting
* `#1299` Refactor user status
* `#1301` Ajax call when logged out should open a popup window
* `#1303` Watcherlist contains unescaped HTML
* `#1315` Correct spelling mistakes in German translation
<|MERGE_RESOLUTION|>--- conflicted
+++ resolved
@@ -41,19 +41,16 @@
 * `#2420` Migrate the remaining views of api/v2 to rabl
 * `#2478` Timeline with lots of work packages doesn`t load
 * `#2525` Project Settings: Forums: Move up/down result in 404
-* `#2576` [Timelines] Double scrollbar in modal for Chrome 
+* `#2576` [Timelines] Double scrollbar in modal for Chrome
 * `#2577` [Timelines] Users are not displayed in timelines table after recent API version
 * `#2579` [Core] Report of spent time (without cost reporting) results in 404
 * `#2580` Fixed some unlikely remote code executions
 * `#2592` Search: Clicking on 'Next' results in 500
 * `#2596` [Roadmap] Closed tickets are not striked out
-* `#2597` [Roadmap] Missing english/german closed percentage label 
+* `#2597` [Roadmap] Missing english/german closed percentage label
 * `#2604` [Migration] Attachable journals incorrect
-<<<<<<< HEAD
+* `#2608` [Activity] Clicking on Atom-feed in activity leads to 500 error
 * Add rake task for changing timestamps in the database to UTC
-=======
-* `#2608` [Activity] Clicking on Atom-feed in activity leads to 500 error
->>>>>>> df6fcf59
 
 ## 3.0.0pre23
 
