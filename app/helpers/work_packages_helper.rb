--- conflicted
+++ resolved
@@ -458,20 +458,12 @@
 
   def work_package_form_description_attribute(form, work_package, _locals = {})
     field = form.text_area :description,
-<<<<<<< HEAD
                            cols: 60,
                            rows: (work_package.description.blank? ? 10 : [[10, work_package.description.length / 50].max, 100].min),
                            accesskey: accesskey(:edit),
                            class: 'wiki-edit',
+                           :'ng-non-bindable' => '',
                            :'data-wp_autocomplete_url' => work_packages_auto_complete_path(project_id: work_package.project, format: :json)
-=======
-                           :cols => 60,
-                           :rows => (work_package.description.blank? ? 10 : [[10, work_package.description.length / 50].max, 100].min),
-                           :accesskey => accesskey(:edit),
-                           :class => 'wiki-edit',
-                           :'ng-non-bindable' => '',
-                           :'data-wp_autocomplete_url' => work_packages_auto_complete_path(:project_id => work_package.project, :format => :json)
->>>>>>> 07b148f4
 
     WorkPackageAttribute.new(:description, field)
   end
