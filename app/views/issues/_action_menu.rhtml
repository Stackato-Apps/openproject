--- conflicted
+++ resolved
@@ -4,13 +4,7 @@
 <% replace_watcher ||= 'watcher' %>
 <%= watcher_tag(@issue, User.current, {:id => replace_watcher, :replace => ['watcher','watcher2']}) %>
 <%= link_to_if_authorized l(:button_duplicate), {:controller => 'issues', :action => 'new', :project_id => @project, :copy_from => @issue }, :class => 'icon icon-duplicate' %>
-<<<<<<< HEAD
-<%= link_to_if_authorized l(:button_copy), new_issue_move_path(:id => @issue, :copy_options => {:copy => 't'}), :class => 'icon icon-copy' %>
-<%= link_to_if_authorized l(:button_move), new_issue_move_path(:id => @issue), :class => 'icon icon-move' %>
-<%= link_to_if_authorized l(:button_delete), {:controller => 'issues', :action => 'destroy', :id => @issue}, :confirm => l(:text_are_you_sure), :method => :post, :class => 'icon icon-del' %>
-=======
 <%= link_to_if_authorized l(:button_copy), {:controller => 'issue_moves', :action => 'new', :id => @issue, :copy_options => {:copy => 't'}}, :class => 'icon icon-copy' %>
 <%= link_to_if_authorized l(:button_move), {:controller => 'issue_moves', :action => 'new', :id => @issue}, :class => 'icon icon-move' %>
 <%= link_to_if_authorized l(:button_delete), {:controller => 'issues', :action => 'destroy', :id => @issue}, :confirm => (@issue.leaf? ? l(:text_are_you_sure) : l(:text_are_you_sure_with_children)), :method => :post, :class => 'icon icon-del' %>
->>>>>>> d3381fb5
 </div>