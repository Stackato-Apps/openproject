//-- copyright
// OpenProject is a project management system.
// Copyright (C) 2012-2014 the OpenProject Foundation (OPF)
//
// This program is free software; you can redistribute it and/or
// modify it under the terms of the GNU General Public License version 3.
//
// OpenProject is a fork of ChiliProject, which is a fork of Redmine. The copyright follows:
// Copyright (C) 2006-2013 Jean-Philippe Lang
// Copyright (C) 2010-2013 the ChiliProject Team
//
// This program is free software; you can redistribute it and/or
// modify it under the terms of the GNU General Public License
// as published by the Free Software Foundation; either version 2
// of the License, or (at your option) any later version.
//
// This program is distributed in the hope that it will be useful,
// but WITHOUT ANY WARRANTY; without even the implied warranty of
// MERCHANTABILITY or FITNESS FOR A PARTICULAR PURPOSE.  See the
// GNU General Public License for more details.
//
// You should have received a copy of the GNU General Public License
// along with this program; if not, write to the Free Software
// Foundation, Inc., 51 Franklin Street, Fifth Floor, Boston, MA  02110-1301, USA.
//
// See doc/COPYRIGHT.rdoc for more details.
//++

angular.module('openproject.workPackages.controllers')

.constant('DEFAULT_WORK_PACKAGE_PROPERTIES', [
  'status', 'assignee', 'responsible',
  'date', 'percentageDone', 'priority',
  'author', 'dueDate', 'estimatedTime',
  'startDate', 'versionName'
])
.constant('USER_TYPE', 'user')

.controller('WorkPackageDetailsController', [
  '$scope',
  'workPackage',
  'I18n',
  'DEFAULT_WORK_PACKAGE_PROPERTIES',
  'USER_TYPE',
  'WorkPackagesHelper',
  'PathHelper',
  'UserService',
  '$q',
<<<<<<< HEAD
  'ConfigurationService',
  function($scope, workPackage, I18n, DEFAULT_WORK_PACKAGE_PROPERTIES, USER_TYPE, WorkPackagesHelper, UserService, $q, ConfigurationService) {
=======
  function($scope, workPackage, I18n, DEFAULT_WORK_PACKAGE_PROPERTIES, USER_TYPE, WorkPackagesHelper, PathHelper, UserService, $q) {
>>>>>>> 1b71e45e
    // initialization
    $scope.I18n = I18n;
    $scope.workPackage = workPackage;
    $scope.$parent.preselectedWorkPackageId = $scope.workPackage.props.id;
    $scope.maxDescriptionLength = 800;


    // resources for tabs

    // activities and latest activities

    $scope.activities = workPackage.embedded.activities;
    $scope.activities.splice(0, 1); // remove first activity (assumes activities are sorted chronologically)

    $scope.latestActitivies = $scope.activities.reverse().slice(0, 3); // this leaves the activities in reverse order

    $scope.activitiesSortedInDescendingOrder = ConfigurationService.commentsSortedInDescendingOrder();

    // restore former order of actvities unless comments are to be sorted in descending order
    if (!$scope.activitiesSortedInDescendingOrder) {
      $scope.activities.reverse();
    }

    // watchers

    $scope.watchers = workPackage.embedded.watchers;

    // work package properties

    $scope.presentWorkPackageProperties = [];
    $scope.emptyWorkPackageProperties = [];
    $scope.userPath = PathHelper.staticUserPath;

    var workPackageProperties = DEFAULT_WORK_PACKAGE_PROPERTIES;

    function getPropertyValue(property, format) {
      if (format === USER_TYPE) {
        return workPackage.embedded[property];
      } else {
        return getFormattedPropertyValue(property);
      }
    }

    function getFormattedPropertyValue(property) {
      if (property === 'date') {
        if (workPackage.props.startDate && workPackage.props.dueDate) {
          return WorkPackagesHelper.formatWorkPackageProperty(workPackage.props['startDate'], 'startDate') +
                 ' - ' +
                 WorkPackagesHelper.formatWorkPackageProperty(workPackage.props['dueDate'], 'dueDate');

        }
      } else {
        return WorkPackagesHelper.formatWorkPackageProperty(workPackage.props[property], property);
      }
    }

    function addFormattedValueToPresentProperties(property, label, value, format) {
      var propertyData = {
        property: property,
        label: label,
        format: format,
        value: null
      };
      $q.when(value).then(function(value) {
        propertyData.value = value;
      });
      $scope.presentWorkPackageProperties.push(propertyData);
    }

    function secondRowToBeDisplayed() {
      return !!workPackageProperties
        .slice(3, 6)
        .map(function(property) {
          return workPackage.props[property];
        })
        .reduce(function(a, b) {
          return a || b;
        });
    }

    var userFields = ['assignee', 'author', 'responsible'];

    (function setupWorkPackageProperties() {
      angular.forEach(workPackageProperties, function(property, index) {
        var label  = I18n.t('js.work_packages.properties.' + property),
            format = userFields.indexOf(property) === -1 ? 'text' : USER_TYPE,
            value  = getPropertyValue(property, format);

        if (!!value ||
            index < 3 ||
            index < 6 && secondRowToBeDisplayed()) {
          addFormattedValueToPresentProperties(property, label, value, format);
        } else {
          $scope.emptyWorkPackageProperties.push(label);
        }
      });
    })();

    function getCustomPropertyValue(customProperty) {
      if (!!customProperty.value && customProperty.format === USER_TYPE) {
        return UserService.getUser(customProperty.value);
      } else {
        return customProperty.value;
      }
    }

    (function setupCustomProperties() {
      angular.forEach(workPackage.props.customProperties, function(customProperty) {
        var property = customProperty.name,
            label = customProperty.name,
            value = getCustomPropertyValue(customProperty),
            format = customProperty.format;

        if (customProperty.value) {
          addFormattedValueToPresentProperties(property, label, value, format);
        } else {
         $scope.emptyWorkPackageProperties.push(label);
        }
      });
    })();

    // toggles

    $scope.toggleStates = {
      hideFullDescription: true,
      hideAllAttributes: true
    };

    $scope.editWorkPackage = function() {
      // TODO: Temporarily going to the old edit dialog until we get in-place editing done
      window.location = "/work_packages/" + $scope.workPackage.props.id;
    };
  }
]);<|MERGE_RESOLUTION|>--- conflicted
+++ resolved
@@ -46,12 +46,9 @@
   'PathHelper',
   'UserService',
   '$q',
-<<<<<<< HEAD
   'ConfigurationService',
-  function($scope, workPackage, I18n, DEFAULT_WORK_PACKAGE_PROPERTIES, USER_TYPE, WorkPackagesHelper, UserService, $q, ConfigurationService) {
-=======
-  function($scope, workPackage, I18n, DEFAULT_WORK_PACKAGE_PROPERTIES, USER_TYPE, WorkPackagesHelper, PathHelper, UserService, $q) {
->>>>>>> 1b71e45e
+  function($scope, workPackage, I18n, DEFAULT_WORK_PACKAGE_PROPERTIES, USER_TYPE, WorkPackagesHelper, PathHelper, UserService, $q, ConfigurationService) {
+
     // initialization
     $scope.I18n = I18n;
     $scope.workPackage = workPackage;
