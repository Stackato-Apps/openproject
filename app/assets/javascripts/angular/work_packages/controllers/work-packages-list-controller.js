//-- copyright
// OpenProject is a project management system.
// Copyright (C) 2012-2014 the OpenProject Foundation (OPF)
//
// This program is free software; you can redistribute it and/or
// modify it under the terms of the GNU General Public License version 3.
//
// OpenProject is a fork of ChiliProject, which is a fork of Redmine. The copyright follows:
// Copyright (C) 2006-2013 Jean-Philippe Lang
// Copyright (C) 2010-2013 the ChiliProject Team
//
// This program is free software; you can redistribute it and/or
// modify it under the terms of the GNU General Public License
// as published by the Free Software Foundation; either version 2
// of the License, or (at your option) any later version.
//
// This program is distributed in the hope that it will be useful,
// but WITHOUT ANY WARRANTY; without even the implied warranty of
// MERCHANTABILITY or FITNESS FOR A PARTICULAR PURPOSE.  See the
// GNU General Public License for more details.
//
// You should have received a copy of the GNU General Public License
// along with this program; if not, write to the Free Software
// Foundation, Inc., 51 Franklin Street, Fifth Floor, Boston, MA  02110-1301, USA.
//
// See doc/COPYRIGHT.rdoc for more details.
//++

angular.module('openproject.workPackages.controllers')

.controller('WorkPackagesListController', [
    '$scope',
    '$rootScope',
    '$state',
    '$location',
    'latestTab',
    'I18n',
    'WorkPackagesTableService',
    'WorkPackageService',
    'ProjectService',
    'QueryService',
    'PaginationService',
    'AuthorisationService',
    'UrlParamsHelper',
    'OPERATORS_AND_LABELS_BY_FILTER_TYPE',
    function($scope, $rootScope, $state, $location, latestTab,
      I18n, WorkPackagesTableService,
      WorkPackageService, ProjectService, QueryService, PaginationService,
      AuthorisationService, UrlParamsHelper,
      OPERATORS_AND_LABELS_BY_FILTER_TYPE) {


  // Setup
  function initialSetup() {
    $scope.operatorsAndLabelsByFilterType = OPERATORS_AND_LABELS_BY_FILTER_TYPE;
    $scope.disableFilters = false;
    $scope.disableNewWorkPackage = true;
<<<<<<< HEAD
    var updateCausingParams = $state.params.live_query;
    var nonUpdeCausingParams = $location.search().passive_query;

    var fetchWorkPackages;
    if(updateCausingParams || nonUpdeCausingParams) {
      // Attempt to build up query from URL params
      fetchWorkPackages = fetchWorkPackagesFromUrlParams(updateCausingParams, nonUpdeCausingParams);
=======
    var queryParams = $location.search().query_props;

    var fetchWorkPackages;
    if(queryParams) {
      // Attempt to build up query from URL params
      fetchWorkPackages = fetchWorkPackagesFromUrlParams(queryParams);
>>>>>>> 3ff65ba3
    } else if($state.params.query_id) {
      // Load the query by id if present
      fetchWorkPackages = WorkPackageService.getWorkPackagesByQueryId($scope.projectIdentifier, $state.params.query_id);
    } else {
      // Clear the cached query and load the default
      QueryService.clearQuery();
      fetchWorkPackages = WorkPackageService.getWorkPackages($scope.projectIdentifier);
    }

    $scope.settingUpPage = fetchWorkPackages // put promise in scope for cg-busy
      .then(setupPage)
      .then(function() {
        fetchAvailableColumns();
        fetchProjectTypesAndQueries();
        QueryService.loadAvailableGroupedQueries($scope.projectIdentifier);
      });
  }

<<<<<<< HEAD
  function fetchWorkPackagesFromUrlParams(updateCausingParams, nonUpdeCausingParams) {
    try {
      var queryData = UrlParamsHelper.decodeQueryFromJsonParams($state.params.query_id, updateCausingParams, nonUpdeCausingParams);
=======
  function fetchWorkPackagesFromUrlParams(queryParams) {
    try {
      var queryData = UrlParamsHelper.decodeQueryFromJsonParams($state.params.query_id, queryParams);
>>>>>>> 3ff65ba3
      var queryFromParams = new Query(queryData, { rawFilters: true });

      return WorkPackageService.getWorkPackages($scope.projectIdentifier, queryFromParams);
    } catch(e) {
      $scope.$emit('flashMessage', {
        isError: true,
        text: I18n.t('js.work_packages.query.errors.unretrievable_query')
      });
      clearUrlQueryParams();

      return WorkPackageService.getWorkPackages($scope.projectIdentifier);
    }
  }

  function clearUrlQueryParams() {
<<<<<<< HEAD
    $location.search('passive_query', null);
    $location.search('query', null);
=======
    $location.search('query_props', null);
>>>>>>> 3ff65ba3
    $location.search('query_id', null);
  }

  function fetchProjectTypesAndQueries() {
    if ($scope.projectIdentifier) {
      ProjectService.getProject($scope.projectIdentifier)
        .then(function(project) {
          $scope.project = project;
          $scope.projects = [ project ];
          $scope.availableTypes = project.embedded.types;
        });

    }
  }

  function setupPage(json) {
    initQuery(json.meta);
    setupWorkPackagesTable(json);

    if (json.work_packages.length) {
      $scope.preselectedWorkPackageId = json.work_packages[0].id;
    }
  }

  function initQuery(metaData) {
    var queryData = metaData.query,
        columnData = metaData.columns;

    var cachedQuery = QueryService.getQuery();
    var urlQueryId = $state.params.query_id;

    if (cachedQuery && urlQueryId && cachedQuery.id == urlQueryId) {
      // Augment current unsaved query with url param data
      var updateData = angular.extend(queryData, { columns: columnData })
      $scope.query = QueryService.updateQuery(updateData, afterQuerySetupCallback);
    } else {
      // Set up fresh query from retrieved query meta data
      $scope.query = QueryService.initQuery($state.params.query_id, queryData, columnData, metaData.export_formats, afterQuerySetupCallback);
    }
  }

  function afterQuerySetupCallback(query) {
    $scope.showFiltersOptions = query.filters.length > 0;
  }

  function setupWorkPackagesTable(json) {
    var meta = json.meta,
        workPackages = json.work_packages,
        bulkLinks = json._bulk_links;

    // register data

    // table data
    WorkPackagesTableService.setColumns($scope.query.columns);
    WorkPackagesTableService.addColumnMetaData(meta);
    WorkPackagesTableService.setGroupBy($scope.query.groupBy);
    WorkPackagesTableService.buildRows(workPackages, $scope.query.groupBy);
    WorkPackagesTableService.setBulkLinks(bulkLinks);

    // query data
    QueryService.setTotalEntries(meta.total_entries);

    // pagination data
    PaginationService.setPerPageOptions(meta.per_page_options);
    PaginationService.setPerPage(meta.per_page);
    PaginationService.setPage(meta.page);


    // yield updatable data to scope
    $scope.columns = $scope.query.columns;
    $scope.rows = WorkPackagesTableService.getRows();
    $scope.groupableColumns = WorkPackagesTableService.getGroupableColumns();
    $scope.workPackageCountByGroup = meta.work_package_count_by_group;
    $scope.totalEntries = QueryService.getTotalEntries();

    // Authorisation
    AuthorisationService.initModelAuth("work_package", meta._links);
    AuthorisationService.initModelAuth("query", meta.query._links);
  }

  function fetchAvailableColumns() {
    return QueryService.loadAvailableUnusedColumns($scope.projectIdentifier)
      .then(function(data){
        $scope.availableUnusedColumns = data;
      });
  }

  // Updates

  $scope.maintainUrlQueryState = function(){
    var relativeUrl = "/work_packages";
    if ($scope.projectIdentifier){
      relativeUrl = "/projects/" + $scope.projectIdentifier + relativeUrl;
    }

    if($scope.query) {
<<<<<<< HEAD
      var queryString = UrlParamsHelper.encodeQueryForNonUpdateJsonParams($scope.query);
      $location.search('passive_query', queryString);
      relativeUrl = relativeUrl + "?passive_query=" + queryString;

      var queryString = UrlParamsHelper.encodeQueryForJsonParams($scope.query);
      $location.search('live_query', queryString);
      relativeUrl = relativeUrl + "?live_query=" + queryString;
=======
      var queryString = UrlParamsHelper.encodeQueryJsonParams($scope.query);
      $location.search('query_props', queryString);
      relativeUrl = relativeUrl + "?query_props=" + queryString;
>>>>>>> 3ff65ba3
    }

    $scope.backUrl = relativeUrl;
  };

  $scope.loadQuery = function(queryId) {
    // Clear unsaved changes to current query
    clearUrlQueryParams();

    // Load new query
    $state.go('work-packages.list', { query_id: queryId });
  };

  function updateResults() {
    $scope.$broadcast('openproject.workPackages.updateResults');

    $scope.refreshWorkPackages = WorkPackageService.getWorkPackages($scope.projectIdentifier, $scope.query, PaginationService.getPaginationOptions())
      .then(setupWorkPackagesTable);

    return $scope.refreshWorkPackages;
  };

<<<<<<< HEAD
  $scope.loadQuery = function(queryId) {
    // Clear unsaved changes to current query
    clearUrlQueryParams();

    // Load new query
    $state.go('work-packages.list', { query_id: queryId });
  };

=======
>>>>>>> 3ff65ba3
  // More

  function serviceErrorHandler(data) {
    // TODO RS: This is where we'd want to put an error message on the dom
    $scope.isLoading = false;
  }

  // Go

  initialSetup();

  // Just to keep the templates a bit cleaner
  $scope.can = AuthorisationService.can;
  $scope.cannot = AuthorisationService.cannot;

  $scope.$watch(QueryService.getQueryName, function(queryName){
    $scope.selectedTitle = queryName || I18n.t('js.toolbar.unselected_title');
  });

  $rootScope.$on('queryStateChange', function(event, message) {
    $scope.maintainUrlQueryState();
<<<<<<< HEAD
  })
=======
  });

  $rootScope.$on('workPackagesRefreshRequired', function(event, message) {
    updateResults();
  });

  $rootScope.$on('queryClearRequired', function(event, message) {
    $location.search('query_props', null);
    if($location.search().query_id) {
      $location.search('query_id', null);
    } else {
      initialSetup();
    }
  });
>>>>>>> 3ff65ba3

  $scope.openLatestTab = function() {
    $state.go(latestTab.getStateName(), { workPackageId: $scope.preselectedWorkPackageId });
  };

}]);<|MERGE_RESOLUTION|>--- conflicted
+++ resolved
@@ -55,22 +55,12 @@
     $scope.operatorsAndLabelsByFilterType = OPERATORS_AND_LABELS_BY_FILTER_TYPE;
     $scope.disableFilters = false;
     $scope.disableNewWorkPackage = true;
-<<<<<<< HEAD
-    var updateCausingParams = $state.params.live_query;
-    var nonUpdeCausingParams = $location.search().passive_query;
-
-    var fetchWorkPackages;
-    if(updateCausingParams || nonUpdeCausingParams) {
-      // Attempt to build up query from URL params
-      fetchWorkPackages = fetchWorkPackagesFromUrlParams(updateCausingParams, nonUpdeCausingParams);
-=======
+
     var queryParams = $location.search().query_props;
-
     var fetchWorkPackages;
     if(queryParams) {
       // Attempt to build up query from URL params
       fetchWorkPackages = fetchWorkPackagesFromUrlParams(queryParams);
->>>>>>> 3ff65ba3
     } else if($state.params.query_id) {
       // Load the query by id if present
       fetchWorkPackages = WorkPackageService.getWorkPackagesByQueryId($scope.projectIdentifier, $state.params.query_id);
@@ -89,15 +79,9 @@
       });
   }
 
-<<<<<<< HEAD
-  function fetchWorkPackagesFromUrlParams(updateCausingParams, nonUpdeCausingParams) {
-    try {
-      var queryData = UrlParamsHelper.decodeQueryFromJsonParams($state.params.query_id, updateCausingParams, nonUpdeCausingParams);
-=======
   function fetchWorkPackagesFromUrlParams(queryParams) {
     try {
       var queryData = UrlParamsHelper.decodeQueryFromJsonParams($state.params.query_id, queryParams);
->>>>>>> 3ff65ba3
       var queryFromParams = new Query(queryData, { rawFilters: true });
 
       return WorkPackageService.getWorkPackages($scope.projectIdentifier, queryFromParams);
@@ -113,12 +97,7 @@
   }
 
   function clearUrlQueryParams() {
-<<<<<<< HEAD
-    $location.search('passive_query', null);
-    $location.search('query', null);
-=======
     $location.search('query_props', null);
->>>>>>> 3ff65ba3
     $location.search('query_id', null);
   }
 
@@ -215,19 +194,9 @@
     }
 
     if($scope.query) {
-<<<<<<< HEAD
-      var queryString = UrlParamsHelper.encodeQueryForNonUpdateJsonParams($scope.query);
-      $location.search('passive_query', queryString);
-      relativeUrl = relativeUrl + "?passive_query=" + queryString;
-
-      var queryString = UrlParamsHelper.encodeQueryForJsonParams($scope.query);
-      $location.search('live_query', queryString);
-      relativeUrl = relativeUrl + "?live_query=" + queryString;
-=======
       var queryString = UrlParamsHelper.encodeQueryJsonParams($scope.query);
       $location.search('query_props', queryString);
       relativeUrl = relativeUrl + "?query_props=" + queryString;
->>>>>>> 3ff65ba3
     }
 
     $scope.backUrl = relativeUrl;
@@ -250,17 +219,6 @@
     return $scope.refreshWorkPackages;
   };
 
-<<<<<<< HEAD
-  $scope.loadQuery = function(queryId) {
-    // Clear unsaved changes to current query
-    clearUrlQueryParams();
-
-    // Load new query
-    $state.go('work-packages.list', { query_id: queryId });
-  };
-
-=======
->>>>>>> 3ff65ba3
   // More
 
   function serviceErrorHandler(data) {
@@ -282,9 +240,6 @@
 
   $rootScope.$on('queryStateChange', function(event, message) {
     $scope.maintainUrlQueryState();
-<<<<<<< HEAD
-  })
-=======
   });
 
   $rootScope.$on('workPackagesRefreshRequired', function(event, message) {
@@ -299,7 +254,6 @@
       initialSetup();
     }
   });
->>>>>>> 3ff65ba3
 
   $scope.openLatestTab = function() {
     $state.go(latestTab.getStateName(), { workPackageId: $scope.preselectedWorkPackageId });
