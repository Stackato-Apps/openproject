#-- encoding: UTF-8
#-- copyright
# OpenProject is a project management system.
# Copyright (C) 2012-2014 the OpenProject Foundation (OPF)
#
# This program is free software; you can redistribute it and/or
# modify it under the terms of the GNU General Public License version 3.
#
# OpenProject is a fork of ChiliProject, which is a fork of Redmine. The copyright follows:
# Copyright (C) 2006-2013 Jean-Philippe Lang
# Copyright (C) 2010-2013 the ChiliProject Team
#
# This program is free software; you can redistribute it and/or
# modify it under the terms of the GNU General Public License
# as published by the Free Software Foundation; either version 2
# of the License, or (at your option) any later version.
#
# This program is distributed in the hope that it will be useful,
# but WITHOUT ANY WARRANTY; without even the implied warranty of
# MERCHANTABILITY or FITNESS FOR A PARTICULAR PURPOSE.  See the
# GNU General Public License for more details.
#
# You should have received a copy of the GNU General Public License
# along with this program; if not, write to the Free Software
# Foundation, Inc., 51 Franklin Street, Fifth Floor, Boston, MA  02110-1301, USA.
#
# See doc/COPYRIGHT.rdoc for more details.
#++

Given /^the [pP]roject "([^\"]*)" has the parent "([^\"]*)"$/ do |child_name, parent_name|
  parent = Project.find_by_name(parent_name)
  child = Project.find_by_name(child_name)

  child.set_parent!(parent)
  child.save!
end

Given /^there are the following colors:$/ do |table|
  table = table.map_headers { |header| header.underscore.gsub(' ', '_') }

  table.hashes.each do |type_attributes|
    FactoryGirl.create(:color, type_attributes)
  end
end

Given /^I am working in the [tT]imeline "([^"]*)" of the project called "([^"]*)"$/ do |timeline_name, project_name|
  @project = Project.find_by_name(project_name)
  @timeline_name = timeline_name
end

Given /^there are the following reported project statuses:$/ do |table|
  table = table.map_headers { |header| header.underscore.gsub(' ', '_') }

  table.hashes.each do |type_attributes|
    FactoryGirl.create(:reported_project_status, type_attributes)
  end
end

Given /^there are the following project types:$/ do |table|
  table = table.map_headers { |header| header.underscore.gsub(' ', '_') }

  table.hashes.each do |type_attributes|
    FactoryGirl.create(:project_type, type_attributes)
  end
end

Given /^there are the following projects of type "([^"]*)":$/ do |project_type_name, table|
  table.raw.flatten.each do |name|
    step %{there is a project named "#{name}" of type "#{project_type_name}"}
  end
end

Given /^there are the following project associations:$/ do |table|
  table = table.map_headers { |h| h.delete(' ').underscore }

  table.map_column!('project_a') { |name| Project.find_by_name!(name) }
  table.map_column!('project_b') { |name| Project.find_by_name!(name) }

  table.hashes.each do |type_attributes|
    FactoryGirl.create(:project_association, type_attributes)
  end
end

Given /^there are the following reportings:$/ do |table|
  table = table.map_headers { |h| h.delete(' ').underscore }

  table.hashes.each do |attrs|
    attrs['project'] = Project.find_by_name!(attrs['project'])
    attrs['reporting_to_project'] = Project.find_by_name!(attrs['reporting_to_project'])
    FactoryGirl.create(:reporting, attrs)
  end
end

Given /^there is a timeline "([^"]*)" for project "([^"]*)"$/ do |timeline_name, project_name|
  project = Project.find_by_name(project_name)

  timeline = FactoryGirl.create(:timeline, project_id: project.id, name: timeline_name)
  timeline.options = { 'initial_outline_expansion' => ['6'], 'timeframe_end' => '', 'timeframe_start' => '', 'zoom_factor' => ['-1'], 'exist' => '' }
  timeline.save!
end

Given /^the following types are enabled for projects of type "(.*?)"$/ do |project_type_name, type_name_table|
  project_type = ProjectType.find_by_name(project_type_name)
  projects = Project.where(project_type_id: project_type.id)
  types = type_name_table.raw.flatten.map do |type_name|
<<<<<<< HEAD
    ::Type.find_by_name(type_name) || FactoryGirl.create(:type, :name => type_name)
=======
    Type.find_by_name(type_name) || FactoryGirl.create(:type, name: type_name)
>>>>>>> 43d388f0
  end

  projects.each do |project|
    project.types = types
    project.save
  end
end

Given (/^there are the following work packages(?: in project "([^"]*)")?:$/) do |project_name, table|
  project = get_project(project_name)
  create_work_packages_from_table table, project
end

def create_work_packages_from_table(table, project)
  table = table.map_headers { |header| header.underscore.gsub(' ', '_') }

  table.hashes.each do |type_attributes|
    [['author', User],
     ['responsible', User],
     ['assigned_to', User],
     ['type', Type],
     ['fixed_version', Version],
     ['priority', IssuePriority],
     ['status', Status],
     ['parent', WorkPackage]
    ].each do |key, const|
      if type_attributes[key].present?
        type_attributes[key] = InstanceFinder.find(const, type_attributes[key])
      else
        type_attributes.delete(key)
      end
    end

    # lookup the type by its name and replace it with the type
    # if the cast is ommitted, the contents of type_attributes is interpreted as an int
    unless type_attributes.has_key? :type
      type_attributes[:type] = ::Type.where(name: type_attributes[:type].to_s).first
    end

    if type_attributes.has_key? 'author'
      User.current = type_attributes['author']
    end

    FactoryGirl.create(:work_package, type_attributes.merge(project_id: project.id))
  end
end<|MERGE_RESOLUTION|>--- conflicted
+++ resolved
@@ -103,11 +103,7 @@
   project_type = ProjectType.find_by_name(project_type_name)
   projects = Project.where(project_type_id: project_type.id)
   types = type_name_table.raw.flatten.map do |type_name|
-<<<<<<< HEAD
-    ::Type.find_by_name(type_name) || FactoryGirl.create(:type, :name => type_name)
-=======
-    Type.find_by_name(type_name) || FactoryGirl.create(:type, name: type_name)
->>>>>>> 43d388f0
+    ::Type.find_by_name(type_name) || FactoryGirl.create(:type, name: type_name)
   end
 
   projects.each do |project|
