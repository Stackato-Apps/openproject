//-- copyright
// OpenProject is a project management system.
// Copyright (C) 2012-2014 the OpenProject Foundation (OPF)
//
// This program is free software; you can redistribute it and/or
// modify it under the terms of the GNU General Public License version 3.
//
// OpenProject is a fork of ChiliProject, which is a fork of Redmine. The copyright follows:
// Copyright (C) 2006-2013 Jean-Philippe Lang
// Copyright (C) 2010-2013 the ChiliProject Team
//
// This program is free software; you can redistribute it and/or
// modify it under the terms of the GNU General Public License
// as published by the Free Software Foundation; either version 2
// of the License, or (at your option) any later version.
//
// This program is distributed in the hope that it will be useful,
// but WITHOUT ANY WARRANTY; without even the implied warranty of
// MERCHANTABILITY or FITNESS FOR A PARTICULAR PURPOSE.  See the
// GNU General Public License for more details.
//
// You should have received a copy of the GNU General Public License
// along with this program; if not, write to the Free Software
// Foundation, Inc., 51 Franklin Street, Fifth Floor, Boston, MA  02110-1301, USA.
//
// See doc/COPYRIGHT.rdoc for more details.
//++

angular.module('openproject.workPackages.controllers')

.controller('WorkPackagesController', [
    '$scope',
    '$q',
    '$window',
    '$location',
    'WorkPackagesTableHelper',
    'WorkPackagesTableService',
    'WorkPackageService',
    'QueryService',
    'PaginationService',
    'WorkPackageLoadingHelper',
    'INITIALLY_SELECTED_COLUMNS',
    'OPERATORS_AND_LABELS_BY_FILTER_TYPE',
    function($scope, $q, $window, $location,
      WorkPackagesTableHelper, WorkPackagesTableService,
      WorkPackageService, QueryService, PaginationService,
      WorkPackageLoadingHelper, INITIALLY_SELECTED_COLUMNS,
      OPERATORS_AND_LABELS_BY_FILTER_TYPE) {

  $scope.projectTypes = $window.gon.project_types;
  $scope.showFiltersOptions = false;


  // Setup

  function initialSetup() {
    setUrlParams($window.location);

    $scope.selectedTitle = "Work Packages";
    $scope.operatorsAndLabelsByFilterType = OPERATORS_AND_LABELS_BY_FILTER_TYPE;
    $scope.loading = false;
    $scope.disableFilters = false;

    var getWorkPackages, params;
    if($location.search()['c[]']){
      getWorkPackages = WorkPackageService.getWorkPackagesFromUrlQueryParams;
      params = [$scope.projectIdentifier, $location];
    } else {
      getWorkPackages = WorkPackageService.getWorkPackagesByQueryId;
      params = [$scope.projectIdentifier, $scope.query_id];
    }

    $scope.withLoading(getWorkPackages, params)
      .then(setupPage);
  }

  function setUrlParams(location) {
    var normalisedPath = location.pathname.replace($window.appBasePath, '');
    $scope.projectIdentifier = normalisedPath.split('/')[2];

    var regexp = /query_id=(\d+)/g;
    var match = regexp.exec(location.search);
    if(match) $scope.query_id = match[1];
  }

  function setupPage(json) {
    initQuery(json.meta);
    setupWorkPackagesTable(json);

    return $q.all([
      initAvailableColumns(),
      initAvailableQueries()
    ]);
  }

  function initQuery(metaData) {
    var queryData = metaData.query,
        columnData = metaData.columns;

    $scope.query = QueryService.getQuery() || QueryService.initQuery($scope.query_id, queryData, columnData, afterQuerySetupCallback);
  }

  function afterQuerySetupCallback(query) {
    $scope.showFilters = query.filters.length > 0;
    $scope.updateBackUrl();
  }

  function setupWorkPackagesTable(json) {
    var meta = json.meta,
        workPackages = json.work_packages,
        bulkLinks = json._bulk_links;

    // register data

    // table data
    WorkPackagesTableService.setColumns($scope.query.columns);
    WorkPackagesTableService.addColumnMetaData(meta);
    WorkPackagesTableService.setRows(WorkPackagesTableHelper.getRows(workPackages, $scope.query.groupBy));
    WorkPackagesTableService.setGroupBy($scope.query.groupBy);
    WorkPackagesTableService.setBulkLinks(bulkLinks);

    // query data
    QueryService.setTotalEntries(meta.total_entries);

    // pagination data
    PaginationService.setPerPageOptions(meta.per_page_options);
    PaginationService.setPerPage(meta.per_page);
    PaginationService.setPage(meta.page);


    // yield updatable data to scope
    $scope.columns = $scope.query.columns;
    $scope.rows = WorkPackagesTableService.getRows();
    $scope.groupableColumns = WorkPackagesTableService.getGroupableColumns();
    $scope.workPackageCountByGroup = meta.work_package_count_by_group;
    $scope.totalEntries = QueryService.getTotalEntries();

    // back url
    $scope.updateBackUrl();
  }

  function initAvailableColumns() {
    return QueryService.getAvailableUnusedColumns($scope.projectIdentifier)
      .then(function(data){
<<<<<<< HEAD
        $scope.availableColumns = WorkPackagesTableHelper.getColumnDifference(data.available_columns, $scope.columns);
        // TODO let the query build the difference and keep the reference by itsself - see Richard's PR
        QueryService.setAvailableColumns($scope.availableColumns); // TODO discard
        return $scope.availableColumns;
=======
        $scope.availableColumns = data;
>>>>>>> 7d1ad11d
      });
  }

  function initAvailableQueries() {
    return QueryService.getAvailableGroupedQueries($scope.projectIdentifier)
      .then(function(data){
        $scope.groups = [{ name: 'CUSTOM QUERIES', models: data["user_queries"]},
          { name: 'GLOBAL QUERIES', models: data["queries"]}];
      });
  }

  // Updates

  $scope.reloadQuery = function(queryId) {
    QueryService.resetQuery();
    $scope.query_id = queryId;

    $scope.withLoading(WorkPackageService.getWorkPackagesByQueryId, [$scope.projectIdentifier, $scope.query_id])
      .then(setupPage);
  };

  $scope.updateBackUrl = function(){
    // Easier than trying to extract it from $location
    var relativeUrl = "/work_packages";
    if ($scope.projectIdentifier){
      relativeUrl = "/projects/" + $scope.projectIdentifier + relativeUrl;
    }

    if($scope.query){
      relativeUrl = relativeUrl + "#?" + $scope.query.getQueryString();
    }

    $scope.backUrl = relativeUrl;
  };

  $scope.updateResults = function() {
    $scope.$broadcast('openproject.workPackages.updateResults');

    return $scope.withLoading(WorkPackageService.getWorkPackages, [$scope.projectIdentifier, $scope.query, PaginationService.getPaginationOptions()])
      .then(setupWorkPackagesTable);
  };

  // More

  function serviceErrorHandler(data) {
    // TODO RS: This is where we'd want to put an error message on the dom
    $scope.isLoading = false;
  }

  $scope.withLoading = function(callback, params){
    return WorkPackageLoadingHelper.withLoading($scope, callback, params, serviceErrorHandler);
  };

  $scope.submitQueryForm = function(){
    jQuery("#selected_columns option").attr('selected',true);
    jQuery('#query_form').submit();
    return false;
  };

  // Go

  initialSetup();

  // Note: I know we don't want watchers on the controller but I want all the toolbar directives to have restricted scopes. Thoughts welcome.
  $scope.$watch('query.name', function(newValue, oldValue){
    if(newValue != oldValue && $scope.query.hasName()){
      $scope.selectedTitle = newValue;
    }
  });

}]);<|MERGE_RESOLUTION|>--- conflicted
+++ resolved
@@ -142,14 +142,7 @@
   function initAvailableColumns() {
     return QueryService.getAvailableUnusedColumns($scope.projectIdentifier)
       .then(function(data){
-<<<<<<< HEAD
-        $scope.availableColumns = WorkPackagesTableHelper.getColumnDifference(data.available_columns, $scope.columns);
-        // TODO let the query build the difference and keep the reference by itsself - see Richard's PR
-        QueryService.setAvailableColumns($scope.availableColumns); // TODO discard
-        return $scope.availableColumns;
-=======
         $scope.availableColumns = data;
->>>>>>> 7d1ad11d
       });
   }
 
