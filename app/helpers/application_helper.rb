--- conflicted
+++ resolved
@@ -787,11 +787,7 @@
         div_class = 'toc'
         div_class << ' right' if $1 == '>'
         div_class << ' left' if $1 == '<'
-<<<<<<< HEAD
-        out = "<fieldset class='header_collapsible collapsible'><legend title='" + l(:description_toc_toggle)+ "', onclick='toggleFieldset(this);'>#{l(:label_table_of_contents)}</legend><div>"
-=======
-        out = "<fieldset class='header_collapsible collapsible'><legend onclick='toggleFieldset(this);'><a href='javascript:'>#{l(:label_table_of_contents)}</a></legend><div>"
->>>>>>> 315c96dc
+        out = "<fieldset class='header_collapsible collapsible'><legend title='" + l(:description_toc_toggle)+ "', onclick='toggleFieldset(this);'><a href='javascript:'>#{l(:label_table_of_contents)}</a></legend><div>"
         out << "<ul class=\"#{div_class}\"><li>"
         root = headings.map(&:first).min
         current = root
