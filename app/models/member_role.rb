#-- encoding: UTF-8
#-- copyright
# OpenProject is a project management system.
# Copyright (C) 2012-2013 the OpenProject Foundation (OPF)
#
# This program is free software; you can redistribute it and/or
# modify it under the terms of the GNU General Public License version 3.
#
# OpenProject is a fork of ChiliProject, which is a fork of Redmine. The copyright follows:
# Copyright (C) 2006-2013 Jean-Philippe Lang
# Copyright (C) 2010-2013 the ChiliProject Team
#
# This program is free software; you can redistribute it and/or
# modify it under the terms of the GNU General Public License
# as published by the Free Software Foundation; either version 2
# of the License, or (at your option) any later version.
#
# This program is distributed in the hope that it will be useful,
# but WITHOUT ANY WARRANTY; without even the implied warranty of
# MERCHANTABILITY or FITNESS FOR A PARTICULAR PURPOSE.  See the
# GNU General Public License for more details.
#
# You should have received a copy of the GNU General Public License
# along with this program; if not, write to the Free Software
# Foundation, Inc., 51 Franklin Street, Fifth Floor, Boston, MA  02110-1301, USA.
#
# See doc/COPYRIGHT.rdoc for more details.
#++

class MemberRole < ActiveRecord::Base
  belongs_to :member
  belongs_to :role

  after_create :add_role_to_group_users
  after_destroy :remove_role_from_group_users

  attr_protected :member_id, :role_id

  validates_presence_of :role
  validate :validate_project_member_role

  def validate_project_member_role
    errors.add :role_id, :invalid if role && !role.member?
  end

  # Add alias, so Member can still destroy MemberRoles
  # Don't call this from anywhere else, use remove_member_role on Member.
  alias :destroy_for_member :destroy

  # You shouldn't call this, only ActiveRecord itself is allowed to do this
  # when destroying a Member. Use Member.remove_member_role to remove a role from a member.
  #
  # You may remove this once we have a layer above persistence that handles business logic
  # and prevents or at least discourages working on persistence objects from controllers
  # or unrelated business logic.
  def destroy(*args)
    unless caller.first =~ /has_many_association\.rb:[0-9]+:in `[^`]+delete_records'/
      raise 'MemberRole.destroy called from method other than HasManyAssociation.delete_records' +
            "\n  on #{inspect}\n from #{caller.first} / #{caller[3]}"
    else
      super
    end
  end

  def inherited?
    !inherited_from.nil?
  end

  private

  def add_role_to_group_users
    if member && member.principal.is_a?(Group)
      member.principal.users.each do |user|
        user_member = Member.find_by_project_id_and_user_id(member.project_id, user.id)

        if user_member.nil?
          user_member = Member.new.tap do |m|
            m.project_id = member.project_id
            m.user_id = user.id
          end

          user_member.add_role(role, id)
          user_member.save
        else
          user_member.add_and_save_role(role, id)
        end
      end
    end
  end

  def remove_role_from_group_users
    MemberRole.all(:conditions => { :inherited_from => id }).group_by(&:member).each do |member, member_roles|
<<<<<<< HEAD
      member_roles.each(&:destroy)
      member.destroy_if_roles_empty!

=======
      member_roles.each { |mr| member.remove_member_role_and_destroy_member_if_last(mr) }
>>>>>>> e96d4075
      if member && member.user
        Watcher.prune(:user => member.user, :project => member.project)
      end
    end
  end
end<|MERGE_RESOLUTION|>--- conflicted
+++ resolved
@@ -90,13 +90,7 @@
 
   def remove_role_from_group_users
     MemberRole.all(:conditions => { :inherited_from => id }).group_by(&:member).each do |member, member_roles|
-<<<<<<< HEAD
-      member_roles.each(&:destroy)
-      member.destroy_if_roles_empty!
-
-=======
       member_roles.each { |mr| member.remove_member_role_and_destroy_member_if_last(mr) }
->>>>>>> e96d4075
       if member && member.user
         Watcher.prune(:user => member.user, :project => member.project)
       end
