--- conflicted
+++ resolved
@@ -17,8 +17,4 @@
 
 <p><%= link_to(l(:button_back), polymorphic_path(@journaled)) %></p>
 
-<<<<<<< HEAD
-<% html_title "#{@issue.type.name} ##{@issue.id}: #{@issue.subject}" %>
-=======
-<% html_title "#{ @journaled.to_s }" %>
->>>>>>> 7b955b2e
+<% html_title "#{ @journaled.to_s }" %>