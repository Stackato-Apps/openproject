//-- copyright
// OpenProject is a project management system.
// Copyright (C) 2012-2014 the OpenProject Foundation (OPF)
//
// This program is free software; you can redistribute it and/or
// modify it under the terms of the GNU General Public License version 3.
//
// OpenProject is a fork of ChiliProject, which is a fork of Redmine. The copyright follows:
// Copyright (C) 2006-2013 Jean-Philippe Lang
// Copyright (C) 2010-2013 the ChiliProject Team
//
// This program is free software; you can redistribute it and/or
// modify it under the terms of the GNU General Public License
// as published by the Free Software Foundation; either version 2
// of the License, or (at your option) any later version.
//
// This program is distributed in the hope that it will be useful,
// but WITHOUT ANY WARRANTY; without even the implied warranty of
// MERCHANTABILITY or FITNESS FOR A PARTICULAR PURPOSE.  See the
// GNU General Public License for more details.
//
// You should have received a copy of the GNU General Public License
// along with this program; if not, write to the Free Software
// Foundation, Inc., 51 Franklin Street, Fifth Floor, Boston, MA  02110-1301, USA.
//
// See doc/COPYRIGHT.rdoc for more details.
//++

angular.module('openproject.workPackages.directives')

.directive('workPackageGroupSums', ['WorkPackagesHelper', 'WorkPackageService', function(WorkPackagesHelper, WorkPackageService) {

  return {
    restrict: 'A',
    scope: true,
    compile: function(tElement) {
      return {
        pre: function(scope, iElement, iAttrs, controller) {
          scope.currentGroup = scope.row.groupName;

          function setSums() {
            if(scope.groupSums == null) return;
            scope.sums = scope.groupSums.map(function(groupSum){
              return groupSum[scope.currentGroup];
            });
          }

          scope.$watch('groupSums.length', function() {
            // map columns to sums if the column data is a number
            setSums();
            scope.$emit('queryStateChange');
<<<<<<< HEAD
=======
            scope.$emit('workPackagesRefreshRequired');
>>>>>>> 3ff65ba3
          });

        }
      };
    }
  };
}]);<|MERGE_RESOLUTION|>--- conflicted
+++ resolved
@@ -49,10 +49,7 @@
             // map columns to sums if the column data is a number
             setSums();
             scope.$emit('queryStateChange');
-<<<<<<< HEAD
-=======
             scope.$emit('workPackagesRefreshRequired');
->>>>>>> 3ff65ba3
           });
 
         }
