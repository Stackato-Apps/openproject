--- conflicted
+++ resolved
@@ -88,12 +88,8 @@
     map.permission :export_issues, {:'issues' => [:index, :all]}
     map.permission :add_issues, {:issues => [:new, :create, :update_form],
                                  :'issues/previews' => :create}
-<<<<<<< HEAD
-    map.permission :add_work_packages, { :work_packages => [:new, :new_type, :create] }
+    map.permission :add_work_packages, { :work_packages => [:new, :new_type, :preview, :create] }
     map.permission :move_work_packages, {:'work_packages/moves' => [:new, :create]}, :require => :loggedin
-=======
-    map.permission :add_work_packages, { :work_packages => [:new, :new_type, :preview, :create] }
->>>>>>> 7066d860
     map.permission :edit_work_packages, { :issues => [:edit, :update, :bulk_edit, :bulk_update, :update_form, :quoted],
                                           :work_packages => [:edit, :update, :new_type, :preview],
                                           :'issues/previews' => :create}
