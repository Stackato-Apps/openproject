--- conflicted
+++ resolved
@@ -66,13 +66,8 @@
             text.gsub!(/<redpre#(\d+)>/) do
               content = @pre_list[$1.to_i]
               if content.match(/<code\s+class="(\w+)">\s?(.+)/m)
-<<<<<<< HEAD
-                content = "<code class=\"#{$1} syntaxhl\">" +
+                content = "<code class=\"#{$1} CodeRay\">" +
                           Redmine::SyntaxHighlighting.highlight_by_language($2, $1)
-=======
-                content = "<code class=\"#{$1} CodeRay\">" +
-                  Redmine::SyntaxHighlighting.highlight_by_language($2, $1)
->>>>>>> 32b25ef3
               end
               content
             end
