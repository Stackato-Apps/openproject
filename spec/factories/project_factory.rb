--- conflicted
+++ resolved
@@ -37,14 +37,9 @@
     sequence(:identifier) { |n| "myproject_no_#{n}" }
     enabled_module_names Redmine::AccessControl.available_project_modules
 
-<<<<<<< HEAD
-    callback(:before_create) do |project|
-      unless ::Type.find(:first, conditions: { is_standard: true })
-=======
     callback(:before_create) do |project, evaluator|
       unless evaluator.no_types ||
-             Type.where(is_standard: true).count > 0
->>>>>>> fb0f6e68
+             ::Type.where(is_standard: true).count > 0
         project.types << FactoryGirl.build(:type_standard)
       end
     end
