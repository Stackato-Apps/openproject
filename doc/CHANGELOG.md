<!---- copyright
OpenProject is a project management system.
Copyright (C) 2012-2013 the OpenProject Foundation (OPF)

This program is free software; you can redistribute it and/or
modify it under the terms of the GNU General Public License version 3.

OpenProject is a fork of ChiliProject, which is a fork of Redmine. The copyright follows:
Copyright (C) 2006-2013 Jean-Philippe Lang
Copyright (C) 2010-2013 the ChiliProject Team

This program is free software; you can redistribute it and/or
modify it under the terms of the GNU General Public License
as published by the Free Software Foundation; either version 2
of the License, or (at your option) any later version.

This program is distributed in the hope that it will be useful,
but WITHOUT ANY WARRANTY; without even the implied warranty of
MERCHANTABILITY or FITNESS FOR A PARTICULAR PURPOSE.  See the
GNU General Public License for more details.

You should have received a copy of the GNU General Public License
along with this program; if not, write to the Free Software
Foundation, Inc., 51 Franklin Street, Fifth Floor, Boston, MA  02110-1301, USA.

See doc/COPYRIGHT.rdoc for more details.

++-->

# Changelog

* `#2399` Fix: Translation missing (en and de) for not_a_valid_parent
* `#3054` Fix: Some Projects cannot be deleted
* `#3149` Fix: duplicate XML root nodes in API v2 show
* `#3234` Fix: [Work package tracking] Sorting of work package statuses does not work
* `#3229` Fix: Can't set planning element status
* `#3266` Fix: [Work package tracking] % done in work package status cannot be modified
* `#3291` Fix: Internal error when clicking on member
* `#3303` Fix: [Work package tracking] Search results are linked to wrong location
* `#3321` Fix: [Data migration] Data in timeline settings not copied to new project
* `#3322` [Data migration] Journal entries display changes to custom fields
* `#3331` use permitted_params for group_controller
<<<<<<< HEAD
* `#3336` Fix: use permitted_params for queries controller
=======
* `#3337` Fix: Use permitted params in EnumerationsController
>>>>>>> f5b24d5e
* `#3363` [Timelines] Autocompleter broken multiple times in timelines edit
* `#3390` [Design] Implement new look for header and project navigation
* Change global search keyboard shortcut to 's' and project menu shortcut to 'p'
* Add auto-completion for work-packages in all textareas's with wiki-edit class
* Fixed a small bug with a non-functional validation for parents when creating a work package

## 3.0.0pre37

* `#1966` Select person responsible for project with auto-completion form
* `#2289` Fix: Deploying in a subdirectory
* `#2395` [Work Package Tracking] Internal Error when entering a character in a number field in a filter
* `#2527` Create project has useless responsible field
* `#3091` Both Top menu sides can be open at the same time
* `#3202` Fix: Fix: [Bug] Grouping work packages by responsible is broken
* `#3222` Fix: Validation errors on copying OpenProject

## 3.0.0pre36

* `#3155` Icons from icon font in content area
* Rename German i18n Planungsverantwortlicher -> Verantwortlicher

## 3.0.0pre35

* `#2759` Fix: [Performance] Activity View very slow
* `#3050` Fix: Fix: [Work Package Tracking] Internal error with query from the time before work packages
* `#3104` Fix: [Forums] Number of replies to a topic are not displayed
* `#3202` Fix: [Bug] Grouping work packages by responsible is broken
* `#3212` First Grouping Criteria Selection broken when more than one element pre-selected
* `#3055` [Work Package Tracking] Former deleted planning elements not handled in any way

## 3.0.0pre34

* `#2361` [Timelines] Refactoring of Timelines file structure.
* `#2660` fixed bug
* `#3050` Fix: [Work Package Tracking] Internal error with query from the time before work packages
* `#3040` Fix: [Work Package Tracking] 404 for Work Package Index does not work, results in 500
* `#3111` fixed bug
* `#3193` Fix: [Bug] Copying the project OpenProject results in 500
* Fix position of 'more functions' menu on wp#show
* Fix queries on work packages index if no project is selected
* Fix wiki menu item breadcrumb
* Fixed grammatical error in translation missing warning
* Fixed other user preferences not being saved correctly in cukes
* Settings: Fix work package tab not being shown after save

## 3.0.0pre33

* `#2761` Fix: [Work Package Tracking] Assigning work packages to no target version not working in buld edit
* `#2762` [Work package tracking] Copying a work package in bulk edit mode opens move screen
* `#3021` Fix: Fix: emails sent for own changes
* `#3058` [Work Package Tracking] Broken subtask hierarchy layout
* `#3061` [Timelines] When the anonymous user does not have the right to view a reporting but tries to see a timeline w/ reportings, the error message is wrong
* `#3068` Fix: [Migration] Automatic update text references to planning elements not migrated
* `#3075` Fix: [Work Package Tracking] Save takes too long with many ancestors
* `#3110` Fix: [Migration] Default status not set to right status on planning element migration
* Fix timezone migration for MySQL with custom timezone
* Timeline performance improvements.

## 3.0.0pre32

* `#1718` Invalidate server side sessions on logout
* `#1719` Set X-Frame-Options to same origin
* `#1748` Add option to diable browser cache
* `#2332` [Timelines] Field "planning comparisons" does not check for valid input
* `#2581` Include also end date when sorting workpackges in timelines module
* `#2591` Fix: Costs prevents work package context menu
* `#3018` Fix: Stored queries grouping by attribute is not working
* `#3020` Fix: E-mail Message-ID header is not unique for Work Package mails
* `#3021` Fix: emails sent for own changes
* `#3028` Migration of legacy planning elements doesn't update journals.
* `#3030` Users preferences for order of comments is ignored on wp comments
* `#3032` Fix: Work package comments aren't editable by authors
* `#3038` Fix: Journal changes are recorded for empty text fields
* `#3046` Fix: Edit-form for work package updates does not respect user preference for journal ordering
* `#3057` Fix: [Migration] Missing responsibles
* API v2: Improve timelines performance by not filtering statuses by visible projects
* Add hook so that plugins can register assets, which are loaded on every page
* added missing specs for PR #647


## 3.0.0pre31

* `#313`  Fix: Changing the menu title of a menu wiki page does not work
* `#1368` Fix: Readding project members in user admin view
* `#1961` Sort project by time should only include work packages that are shown within the timeline report
* `#2285` [Agile] [Timelines] Add workpackage custom queries to project menu
* `#2534` Fix: [Forums] Moving topics between boards doesn't work
* `#2653` Remove relative vertical offset corrections and custom border fixes for IE8.
* `#2654` Remove custom font rendering/kerning as well as VML from timelines.
* `#2655` Find a sensible default for Timelines rendering bucket size.
* `#2668` First Grouping Criteria broken when also selecting Hide other group
* `#2699` [Wiki] 400 error when entering special character in wiki title
* `#2706` [Migration] Timeline options does not contain 'none' type
* `#2756` [Work package] 500 when clicking on analyze button in work package summary
* `#2999` [Timelines] Login checks inconsistent w/ public timelines.
* `#3004` Fix: [Calendar] Internal error when selecting more than one type in calendar
* `#3010` Fix: [Calendar] Sprints not displayed properly when start and end date of two sprints are seperate
* `#3016` [Journals] Planning Element update messages not migrated
* `#3033` Fix: Work package update descriptions starting with a h3 are truncated
* Fix mysql data migrations
* Change help url to persistent short url
* Applied new main layout

## 3.0.0pre30

* Redirect old issue links to new work package URIs
* `#2721` Fix: Fix: Fix: Fix: Missing journal entries for customizable_journals
* `#2731` Migrated serialized yaml from syck to psych

## 3.0.0pre29

* `#2473` [Timelines] Tooltip in timeline report shows star * instead of hash # in front of ID
* `#2718` Newlines in workpackage descriptions aren't normalized for change tracking
* `#2721` Fix: Fix: Fix: Missing journal entries for customizable_journals

## 3.0.0pre28

* `#1910` New menu structure for pages of timelines module
* `#2363` When all wiki pages have been deleted new wiki pages cannot be created (respecification)
* `#2566` Fix: [Timelines] Searching when selecting columns for a timeline configuration does not work
* `#2631` Fix: [Timelines] Work package cannot be created out of timeline.
* `#2685` [Work package tracking] 404 when deleting work package priority which is assigned to work package
* `#2686` Fix: [Work package tracking] Work package summary not displayed correctly
* `#2687` Fix: [Work Package Tracking] No error for parallel editing
* `#2708` Fix: API key auth does not work for custom_field actions
* `#2712` Fix: Journal entry on responsible changes displayed as numbers
* `#2715` [Journals] Missing attachable journals
* `#2716` Fix: Repository is not auto-created when activated in project settings
* `#2717` Fix: Multiple journal entries when adding multiple attachments in one change
* `#2721` Fix: Fix: Missing journal entries for customizable_journals
* Add indices to to all the journals (improves at least WorkPackage show)
* Improve settings performance by caching whether the settings table exists

## 3.0.0pre27

* `#416`  Fix: Too many users selectable as watchers
* `#2697` Fix: Missing migration of planning element watchers
* `#2564` Support custom fields in REST API v2 for work packages and projects
* `#2567` [Timelines] Select2 selection shows double escaped character
* `#2586` Query available custom fields in REST API v2
* `#2637` Migrated timestamps to UTC
* `#2696` CustomValues still associated to issues
* Reverts `#2645` Remove usage of eval()
* Fix work package filter query validations

## 3.0.0pre26

* `#2624` [Journals] Fix: Work package journals that migrated from legacy planning elements lack default references
* `#2642` [Migration] Empty timelines options cannot be migrated
* `#2645` Remove usage of eval()
* `#2585` Special characters in wiki page title

## 3.0.0pre25

* `#2515` Fix: Calendar does not support 1st of December
* `#2574` Fix: Invalid filter options and outdated names in timeline report form
* `#2613` Old IE versions (IE 7 & IE 8) are presented a message informing about the incompatibilities.
* `#2615` Fix board edit validations
* `#2617` Fix: Timelines do not load users for non-admins.
* `#2618` Fix: When issues are renamed to work packages all watcher assignments are lost
* `#2623` [Journals] Images in journal notes are not displayed
* `#2624` [Journals] Work package journals that migrated from legacy planning elements lack default references.
* `#2625` [Membership] Page not found when editing member and display more pages
* Improved newline handling for journals
* Improved custom field comparison for journals
* Respect journal data serialized with legacy YAML engine 'syck'

## 3.0.0pre24

* `#2593` Work Package Summary missing
* `#1749` Prevent JSON Hijacking
* `#2281` The context menu is not correctly displayed
* `#2348` [Timelines] Using planning element filter and filtering for status "New" leads always to plus-sign in front of work packages
* `#2357` [Timelines] Change API v2 serialization to minimize redundant data
* `#2363` When all wiki pages have been deleted new wiki pages cannot be created
* `#2380` [Timelines] Change API v2 serialization to maximize concatenation speed
* `#2420` Migrate the remaining views of api/v2 to rabl
* `#2478` Timeline with lots of work packages doesn`t load
* `#2525` Project Settings: Forums: Move up/down result in 404
* `#2535` [Forum] Atom feed on the forum's overview-page doesn't work
* `#2576` [Timelines] Double scrollbar in modal for Chrome
* `#2577` [Timelines] Users are not displayed in timelines table after recent API version
* `#2579` [Core] Report of spent time (without cost reporting) results in 404
* `#2580` Fixed some unlikely remote code executions
* `#2592` Search: Clicking on 'Next' results in 500
* `#2593` Work Package Summary missing
* `#2596` [Roadmap] Closed tickets are not striked out
* `#2597` [Roadmap] Missing english/german closed percentage label
* `#2604` [Migration] Attachable journals incorrect
* `#2608` [Activity] Clicking on Atom-feed in activity leads to 500 error
* `#2598` Add rake task for changing timestamps in the database to UTC

## 3.0.0pre23

* `#165`  [Work Package Tracking] Self-referencing ticket breaks ticket
* `#709`  Added test for double custom field validation error messages
* `#902`  Spelling Mistake: Timelines Report Configuration
* `#959`  Too many available responsibles returned for filtering in Timelines
* `#1738` Forum problem when no description given.
* `#1916` Work package update screen is closed when attached file is deleted
* `#1935` Fixed bug: Default submenu for wiki pages is wrong (Configure menu item)
* `#2009` No journal entry created for attachments if the attachment is added on container creation
* `#2026` 404 error when letters are entered in category Work Package
* `#2129` Repository: clicking on file results in 500
* `#2221` [Accessibility] enhance keyboard shortcuts
* `#2371` Add support for IE10 to Timelines
* `#2400` Cannot delete work package
* `#2423` [Issue Tracker] Several Internal Errors when there is no default work package status
* `#2426` [Core] Enumerations for planning elements
* `#2427` [Issue Tracker] Cannot delete work package priority
* `#2433` [Timelines] Empty timeline report not displayed initially
* `#2448` Accelerate work package updates
* `#2464` No initial attachment journal for messages
* `#2470` [Timelines] Vertical planning elements which are not displayed horizontally are not shown in timeline report
* `#2479` Remove TinyMCE spike
* `#2508` Migrated former user passwords (from OpenProject 2.x strong_passwords plugin)
* `#2521` XSS: MyPage on unfiltered WorkPackage Subject
* `#2548` Migrated core settings
* `#2557` Highlight changes of any work package attribute available in the timelines table
* `#2559` Migrate existing IssueCustomFields to WorkPackageCustomFields
* `#2575` Regular expressions should use \A and \z instead of ^ and $
* Fix compatibility with old mail configuration

## 3.0.0pre22

* `#1348` User status has no database index
* `#1854` Breadcrumbs arrows missing in Chrome
* `#1935` Default submenu for wiki pages is wrong (Configure menu item)
* `#1991` Migrate text references to issues/planning elements
* `#2297` Fix APIv2 for planning elements
* `#2304` Introduce keyboard shortcuts
* `#2334` Deselecting all types in project configuration creates 500
* `#2336` Cukes for timelines start/end date comparison
* `#2340` Develop migration mechanism for renamed plugins
* `#2374` Refactoring of ReportsController
* `#2383` [Performance] planning_elements_controller still has an n+1-query for the responsible
* `#2384` Replace bundles svg graph with gem
* `#2386` Remove timelines_journals_helper
* `#2418` Migrate to RABL
* Allow using environment variables instead of configuration.yml

## 3.0.0pre21

* `#1281` I18n.js Not working correctly. Always returns English Translations
* `#1758` Migrate functional-tests for issues into specs for work package
* `#1771` Fixed bug: Refactor Types Project Settings into new Tab
* `#1880` Re-introduce at-time scope
* `#1881` Re-introduce project planning comparison in controller
* `#1883` Extend at-time scope for status comparison
* `#1884` Make status values available over API
* `#1994` Integrational tests for work packages at_time (API)
* `#2070` Settle copyright for images
* `#2158` Work Package General Setting
* `#2173` Adapt client-side to new server behavior
* `#2306` Migrate issues controller tests
* `#2307` Change icon of home button in header from OpenProjct icon to house icon
* `#2310` Add proper indices to work_package
* `#2319` Add a request-store to avoid redundant calls

## 3.0.0pre20

* `#1560` WorkPackage/update does not retain some fields when validations fail
* `#1771` Refactor Types Project Settings into new Tab
* `#1878` Project Plan Comparison(server-side implementation): api/v2 can now resolve historical data for work_packages
* `#1929` Too many lines in work package view
* `#1946` Modal shown within in Modal
* `#1949` External links within modals do not work
* `#1992` Prepare schema migrations table
* `#2125` All AJAX actions on work package not working after update
* `#2237` Migrate reports controller tests
* `#2246` Migrate issue categories controller tests
* `#2262` Migrate issue statuses controller tests
* `#2267` Rename view issue hooks

## 3.0.0pre19

* `#2055` More dynamic attribute determination for journals for extending journals by plugins
* `#2203` Use server-side responsible filter
* `#2204` Implement server-side status filter.
* `#2218` Migrate context menus controller tests

## 3.0.0pre18

* `#1715` Group assigned work packages
* `#1770` New Comment Section layout errors
* `#1790` Fix activity view bug coming up during the meeting adaptions to acts_as_journalized
* `#1793` Data Migration Journals
* `#1977` Set default type for planning elements
* `#1990` Migrate issue relation
* `#1997` Migrate journal activities
* `#2008` Migrate attachments
* `#2083` Extend APIv2 to evaluate filter arguments
* `#2087` Write tests for server-side type filter
* `#2088` Implement server-side filter for type
* `#2101` 500 on filtering multiple values
* `#2104` Handle incomplete trees on server-side
* `#2105` Call PE-API with type filters
* `#2138` Add responsible to workpackage-search

## 3.0.0pre17

* `#1323` Wrong Calendarweek in Datepicker, replaced built in datepicker with jQuery UI datepicker
* `#1843` Editing Membership Duration in admin area fails
* `#1913` [Timelines] Enable drag&drop for select2 items in order to rearrange the order of the columns
* `#1934` [Timelines] Table Loading takes really long
* `#1978` Migrate legacy issues
* `#1979` Migrate legacy planning elements
* `#1982` Migrate planning element types
* `#1983` Migrate queries
* `#1987` Migrate user rights
* `#1988` Migrate settings
* `#2019` Migrate auto completes controller tests
* `#2078` Work package query produces 500 when grouping on exclusively empty values

## 3.0.0pre16

* `#1418` Additional changes: Change links to issues/planning elements to use work_packages controller
* `#1504` Initial selection of possible project members wrong (accessibility mode)
* `#1695` Cannot open links in Projects menu in new tab/window
* `#1753` Remove Issue and replace with Work Package
* `#1754` Migrate unit-tests for issues into specs for work_package
* `#1757` Rename Issues fixtures to Work Package fixtures
* `#1759` Remove link_to_issue_preview, replace with link_to_workpackage_preview
* `#1822` Replace Issue constant by WorkPackage constant
* `#1850` Disable atom feeds via setting
* `#1874` Move Scopes from Issue into Workpackage
* `#1898` Separate action for changing wiki parent page (was same as rename before)
* `#1921` Allow disabling done ratio for work packages
* `#1923` Add permission that allows hiding repository statistics on commits per author
* `#1950` Grey line near the lower end of the modal, cuts off a bit of the content

## 3.0.0pre15

* `#1301` Ajax call when logged out should open a popup window
* `#1351` Generalize Modal Creation
* `#1557` Timeline Report Selection Not Visible
* `#1755` Migrate helper-tests for issues into specs for work package
* `#1766` Fixed bug: Viewing diff of Work Package description results in error 500
* `#1767` Fixed bug: Viewing changesets results in "page not found"
* `#1789` Move validation to Work Package
* `#1800` Add settings to change software name and URL and add additional footer content
* `#1808` Add option to log user for each request
* `#1875` Added test steps to reuse steps for my page, my project page, and documents, no my page block lookup at class load time
* `#1876` Timelines do not show work packages when there is no status reporting
* `#1896` Moved visibility-tests for issues into specs for workpackages
* `#1911` Change mouse icon when hovering over drag&drop-enabled select2 entries
* `#1912` Merge column project type with column planning element type
* `#1918` Custom fields are not displayed when issue is created

## 3.0.0pre14

* `#825`  Migrate Duration
* `#828`  Remove Alternate Dates
* `#1421` Adapt issue created/updated wording to apply to work packages
* `#1610` Move Planning Element Controller to API V2
* `#1686` Issues not accessible in public projects when not a member
* `#1768` Fixed bug: Klicking on Wiki Edit Activity results in error 500
* `#1787` Remove Scenarios
* `#1813` Run Data Generator on old AAJ schema
* `#1859` Fix 20130814130142 down-migration (remove_documents)
* `#1873` Move Validations from Issue into Workpackage

## 3.0.0pre13

* `#1606` Update journal fixtures
* `#1608` Change activities to use the new journals
* `#1609` Change search to use the new journals
* `#1616` Serialization/Persistence
* `#1617` Migrate database to new journalization
* `#1724` PDF Export of Work Packages with Description
* `#1731` Squash old migrations into one

## 3.0.0pre12

* `#1417` Enable default behavior for types
* `#1631` Remove documents from core

## 3.0.0pre11

* `#1418` Change links to issues/planning elements to use work_packages controller
* `#1541` Use Rails 3.2.14 instead of Git Branch
* `#1595` Cleanup action menu for work packages
* `#1596` Copy/Move work packages between projects
* `#1598` Switching type of work package looses inserted data
* `#1618` Deactivate modal dialogs and respective cukes
* `#1637` Removed files module
* `#1648` Arbitrarily failing cuke: Navigating to the timeline page

## 3.0.0pre10

* `#1246` Implement uniform "edit" action/view for pe & issues
* `#1247` Implement uniform "update" action for pe & issues
* `#1411` Migrate database tables into the new model
* `#1413` Ensure Permissions still apply to the new Type
* `#1425` Remove default planning element types in favor of enabled planning element types in the style of has_and_belongs_to_many.
* `#1427` Enable API with the new Type
* `#1434` Type controller
* `#1435` Type model
* `#1436` Type views
* `#1437` Update seed data
* `#1512` Merge PlanningElementTypes model with Types model
* `#1520` PlanningElements are created without the root_id attribute being set
* `#1520` PlanningElements are created without the root_id attribute being set
* `#1536` Fixed bug: Reposman.rb receives xml response for json request
* `#1577` Searching for project member candidates is only possible when using "firstname lastname" (or parts of it)

## 3.0.0pre9

* `#779`  Integrate password expiration
* `#1314` Always set last activity timestamp and check session expiry if ttl-setting is enabled
* `#1371` Changing pagination per_page_param does not change page
* `#1405` Incorrect message when trying to login with a permanently blocked account
* `#1409` Changing pagination limit on members view looses members tab
* `#1414` Remove start & due date requirement from planning elements
* `#1461` Integration Activity Plugin
* `#1488` Fixes multiple and missing error messages on project settings' member tab (now with support for success messages)
* `#1493` Exporting work packages to pdf returns 406
* `#1505` Removing all roles from a membership removes the project membership
* `#1517` Journal changed_data cannot contain the changes of a wiki_content content

## 3.0.0pre8

* `#377`  Some usability fixes for members selection with select2
* `#1024` Add 'assign random password' option to user settings
* `#1063` Added helper to format the time as a date in the current user or the system time zone
* `#1391` Opening the new issue form in a project with an issue category defined produces 500 response
* `#1406` Creating a work package w/o responsible or assignee results in 500
* `#1420` Allow for seeing work package description changes inside of the page
* `#1488` Fixes multiple and missing error messages on project settings' member tab

## 3.0.0pre7

* `#778` Integrate ban of former passwords
* `#780` Add password brute force prevention
* `#820` Implement awesome nested set on work packages
* `#1034` Create changelog and document format
* `#1119` Creates a unified view for work_package show, new and create
* `#1209` Fix adding watcher to issue
* `#1214` Fix pagination label and 'entries_per_page' setting
* `#1299` Refactor user status
* `#1301` Ajax call when logged out should open a popup window
* `#1303` Watcherlist contains unescaped HTML
* `#1315` Correct spelling mistakes in German translation
<|MERGE_RESOLUTION|>--- conflicted
+++ resolved
@@ -40,11 +40,8 @@
 * `#3321` Fix: [Data migration] Data in timeline settings not copied to new project
 * `#3322` [Data migration] Journal entries display changes to custom fields
 * `#3331` use permitted_params for group_controller
-<<<<<<< HEAD
 * `#3336` Fix: use permitted_params for queries controller
-=======
 * `#3337` Fix: Use permitted params in EnumerationsController
->>>>>>> f5b24d5e
 * `#3363` [Timelines] Autocompleter broken multiple times in timelines edit
 * `#3390` [Design] Implement new look for header and project navigation
 * Change global search keyboard shortcut to 's' and project menu shortcut to 'p'
