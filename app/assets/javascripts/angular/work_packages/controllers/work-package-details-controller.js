--- conflicted
+++ resolved
@@ -28,39 +28,17 @@
 
 angular.module('openproject.workPackages.controllers')
 
-<<<<<<< HEAD
-=======
-.constant('DEFAULT_WORK_PACKAGE_PROPERTIES', [
-  'status', 'assignee', 'responsible',
-  'date', 'percentageDone', 'priority',
-  'estimatedTime', 'versionName'
-])
-.constant('USER_TYPE', 'user')
 .constant('VISIBLE_LATEST')
 
->>>>>>> 15ff42d0
 .controller('WorkPackageDetailsController', [
   '$scope',
   'latestTab',
   'workPackage',
   'I18n',
-<<<<<<< HEAD
+  'VISIBLE_LATEST',
   '$q',
   'ConfigurationService',
-  function($scope, latestTab, workPackage, I18n,$q, ConfigurationService) {
-=======
-  'DEFAULT_WORK_PACKAGE_PROPERTIES',
-  'USER_TYPE',
-  'VISIBLE_LATEST',
-  'CustomFieldHelper',
-  'WorkPackagesHelper',
-  'PathHelper',
-  'UserService',
-  '$q',
-  'ConfigurationService',
-  function($scope, latestTab, workPackage, I18n, DEFAULT_WORK_PACKAGE_PROPERTIES, USER_TYPE, VISIBLE_LATEST, CustomFieldHelper, WorkPackagesHelper, PathHelper, UserService, $q, ConfigurationService) {
-
->>>>>>> 15ff42d0
+  function($scope, latestTab, workPackage, I18n, VISIBLE_LATEST, $q, ConfigurationService) {
     $scope.$on('$stateChangeSuccess', function(event, toState){
       latestTab.registerState(toState.name);
     });
@@ -79,20 +57,9 @@
     function refreshWorkPackage() {
       workPackage.links.self
         .fetch({force: true})
-<<<<<<< HEAD
-        .then(setWorkPackage);
+        .then(setWorkPackageScopeProperties);
     }
     $scope.refreshWorkPackage = refreshWorkPackage; // expose to child controllers
-
-    function setWorkPackage(workPackage) {
-      $scope.workPackage = workPackage;
-      $scope.isWatched = !!workPackage.links.unwatch;
-      $scope.toggleWatchLink = workPackage.links.watch === undefined ? workPackage.links.unwatch : workPackage.links.watch;
-      $scope.watchers = workPackage.embedded.watchers;
-=======
-        .then(setWorkPackageScopeProperties);
->>>>>>> 15ff42d0
-    }
 
     function outputError(error) {
       $scope.$emit('flashMessage', {
@@ -102,87 +69,12 @@
     }
     $scope.outputError = outputError; // expose to child controllers
 
-    $scope.toggleWatch = function() {
-      $scope.toggleWatchLink
-        .fetch({ ajax: $scope.toggleWatchLink.props })
-        .then(refreshWorkPackage, outputError);
-    };
-
-<<<<<<< HEAD
-    // resources for tabs
-
-    $scope.author = workPackage.embedded.author;
-
-    // activities and latest activities
-=======
-    // available watchers
-
-    $scope.$watch('watchers.length', fetchAvailableWatchers)
-
-    /**
-     * @name getResourceIdentifier
-     * @function
-     *
-     * @description
-     * Returns the resource identifier of an API resource retrieved via hyperagent
-     *
-     * @param {Object} resource The resource object
-     *
-     * @returns {String} identifier
-     */
-    function getResourceIdentifier(resource) {
-      // TODO move to helper
-      return resource.links.self.href;
-    }
-
-    /**
-     * @name getFilteredCollection
-     * @function
-     *
-     * @description
-     * Filters collection of HAL resources by entries listed in resourcesToBeFilteredOut
-     *
-     * @param {Array} collection Array of resources retrieved via hyperagend
-     * @param {Array} resourcesToBeFilteredOut Entries to be filtered out
-     *
-     * @returns {Array} filtered collection
-     */
-    function getFilteredCollection(collection, resourcesToBeFilteredOut) {
-      return collection.filter(function(resource) {
-        return resourcesToBeFilteredOut.map(getResourceIdentifier).indexOf(getResourceIdentifier(resource)) === -1
-      });
-    }
-
-    function fetchAvailableWatchers() {
-      workPackage.links.availableWatchers
-        .fetch()
-        .then(function(data) {
-          // Temporarily filter out watchers already assigned to the work package on the client-side
-          $scope.availableWatchers = getFilteredCollection(data.embedded.availableWatchers, $scope.watchers);
-          // TODO do filtering on the API side and replace the update of the available watchers with the code provided in the following line
-          // $scope.availableWatchers = data.embedded.availableWatchers;
-        });
-    }
-
-    $scope.addWatcher = function(id) {
-      workPackage.link('addWatcher', {user_id: id})
-        .fetch({ajax: {method: 'POST'}})
-        .then(refreshWorkPackage, outputError)
-    };
-
-    $scope.presentWorkPackageProperties = [];
-    $scope.emptyWorkPackageProperties = [];
-    $scope.userPath = PathHelper.staticUserPath;
-
-    var workPackageProperties = DEFAULT_WORK_PACKAGE_PROPERTIES;
-
     function setWorkPackageScopeProperties(workPackage){
       $scope.workPackage = workPackage;
 
       $scope.isWatched = !!workPackage.links.unwatch;
       $scope.toggleWatchLink = workPackage.links.watch === undefined ? workPackage.links.unwatch : workPackage.links.watch;
       $scope.watchers = workPackage.embedded.watchers;
->>>>>>> 15ff42d0
 
       // activities and latest activities
       $scope.activitiesSortedInDescendingOrder = ConfigurationService.commentsSortedInDescendingOrder();
@@ -199,16 +91,12 @@
       $scope.author = workPackage.embedded.author;
     }
 
-    $scope.deleteWatcher = function(watcher) {
-      watcher.links.removeWatcher
-        .fetch({ ajax: watcher.links.removeWatcher.props })
+    $scope.toggleWatch = function() {
+      $scope.toggleWatchLink
+        .fetch({ ajax: $scope.toggleWatchLink.props })
         .then(refreshWorkPackage, outputError);
     };
 
-<<<<<<< HEAD
-    // Attachments
-    $scope.attachments = workPackage.embedded.attachments;
-=======
     function displayedActivities(workPackage) {
       var activities = workPackage.embedded.activities;
       activities.splice(0, 1); // remove first activity (assumes activities are sorted chronologically)
@@ -218,103 +106,12 @@
       return activities;
     }
 
-    function getPropertyValue(property, format) {
-      if (format === USER_TYPE) {
-        return workPackage.embedded[property];
-      } else {
-        return getFormattedPropertyValue(property);
-      }
-    }
-
-    function getFormattedPropertyValue(property) {
-      if (property === 'date') {
-        return getDateProperty();
-      } else {
-        return WorkPackagesHelper.formatWorkPackageProperty(workPackage.props[property], property);
-      }
-    }
-
-    function getDateProperty() {
-      if (workPackage.props.startDate || workPackage.props.dueDate) {
-        var displayedStartDate = WorkPackagesHelper.formatWorkPackageProperty(workPackage.props.startDate, 'startDate') || I18n.t('js.label_no_start_date'),
-            displayedEndDate   = WorkPackagesHelper.formatWorkPackageProperty(workPackage.props.dueDate, 'dueDate') || I18n.t('js.label_no_due_date');
-
-        return  displayedStartDate + ' - ' + displayedEndDate;
-      }
-    }
-
-    function addFormattedValueToPresentProperties(property, label, value, format) {
-      var propertyData = {
-        property: property,
-        label: label,
-        format: format,
-        value: null
-      };
-      $q.when(value).then(function(value) {
-        propertyData.value = value;
-      });
-      $scope.presentWorkPackageProperties.push(propertyData);
-    }
-
-    function secondRowToBeDisplayed() {
-      return !!workPackageProperties
-        .slice(3, 6)
-        .map(function(property) {
-          return workPackage.props[property];
-        })
-        .reduce(function(a, b) {
-          return a || b;
-        });
-    }
-
-    var userFields = ['assignee', 'author', 'responsible'];
-
-    (function setupWorkPackageProperties() {
-      angular.forEach(workPackageProperties, function(property, index) {
-        var label  = I18n.t('js.work_packages.properties.' + property),
-            format = userFields.indexOf(property) === -1 ? 'text' : USER_TYPE,
-            value  = getPropertyValue(property, format);
-
-        if (!!value ||
-            index < 3 ||
-            index < 6 && secondRowToBeDisplayed()) {
-          addFormattedValueToPresentProperties(property, label, value, format);
-        } else {
-          $scope.emptyWorkPackageProperties.push(label);
-        }
-      });
-    })();
-
-    function getCustomPropertyValue(customProperty) {
-      if (!!customProperty.value && customProperty.format === USER_TYPE) {
-        return UserService.getUser(customProperty.value);
-      } else {
-        return CustomFieldHelper.formatCustomFieldValue(customProperty.value, customProperty.format);
-      }
-    }
-
-    (function setupCustomProperties() {
-      angular.forEach(workPackage.props.customProperties, function(customProperty) {
-        var property = customProperty.name,
-            label = customProperty.name,
-            value = getCustomPropertyValue(customProperty),
-            format = customProperty.format;
-
-        if (customProperty.value) {
-          addFormattedValueToPresentProperties(property, label, value, format);
-        } else {
-         $scope.emptyWorkPackageProperties.push(label);
-        }
-      });
-    })();
-
     // toggles
 
     $scope.toggleStates = {
       hideFullDescription: true,
       hideAllAttributes: true
     };
->>>>>>> 15ff42d0
 
     $scope.editWorkPackage = function() {
       // TODO: Temporarily going to the old edit dialog until we get in-place editing done
