--- conflicted
+++ resolved
@@ -62,14 +62,11 @@
       end
 
       permeate_permissions :authorize,
-<<<<<<< HEAD
-=======
                            :authorize_for_user,
                            :check_if_deletion_allowed,
                            :find_optional_project,
                            :find_project,
                            :find_time_entry,
->>>>>>> 9be1bc4d
                            :apply_at_timestamp,
                            :determine_base,
                            :find_all_projects_by_project_id,
