//-- copyright
// OpenProject is a project management system.
// Copyright (C) 2012-2014 the OpenProject Foundation (OPF)
//
// This program is free software; you can redistribute it and/or
// modify it under the terms of the GNU General Public License version 3.
//
// OpenProject is a fork of ChiliProject, which is a fork of Redmine. The copyright follows:
// Copyright (C) 2006-2013 Jean-Philippe Lang
// Copyright (C) 2010-2013 the ChiliProject Team
//
// This program is free software; you can redistribute it and/or
// modify it under the terms of the GNU General Public License
// as published by the Free Software Foundation; either version 2
// of the License, or (at your option) any later version.
//
// This program is distributed in the hope that it will be useful,
// but WITHOUT ANY WARRANTY; without even the implied warranty of
// MERCHANTABILITY or FITNESS FOR A PARTICULAR PURPOSE.  See the
// GNU General Public License for more details.
//
// You should have received a copy of the GNU General Public License
// along with this program; if not, write to the Free Software
// Foundation, Inc., 51 Franklin Street, Fifth Floor, Boston, MA  02110-1301, USA.
//
// See doc/COPYRIGHT.rdoc for more details.
//++

angular.module('openproject.helpers')

.service('UrlParamsHelper', ['I18n', function(I18n) {
  var UrlParamsHelper = {
    // copied more or less from angular buildUrl
    buildQueryString: function(params) {
      if (!params) return;

      var parts = [];
      angular.forEach(params, function(value, key) {
        if (!value) return;
        if (!Array.isArray(value)) value = [value];

        angular.forEach(value, function(v) {
          if (v !== null && typeof v === 'object') {
            v = toJson(v);
          }
          parts.push(encodeURIComponent(key) + '=' +
                     encodeURIComponent(v));
        });
      });

      return parts.join('&');
    },

<<<<<<< HEAD
    encodeQueryForJsonParams: function(query) {
      var paramsData = {};
=======
    encodeQueryJsonParams: function(query) {
      var paramsData = {
        c: query.columns.map(function(column) { return column.name; })
      };
      if(!!query.displaySums) {
        paramsData.s = query.displaySums;
      }
>>>>>>> 3ff65ba3

      if(!!query.projectId) {
        paramsData.p = query.projectId;
      }
      if(!!query.groupBy) {
        paramsData.g = query.groupBy;
      }
      if(!!query.getSortation()) {
        paramsData.t = query.getSortation().encode()
      }
      if(query.filters && query.filters.length) {
        paramsData.f = query.filters.filter(function(filter) {
          return !filter.deactivated;
        })
        .map(function(filter) {
          var filterData = {
            n: filter.name,
            m: filter.modelName,
            o: encodeURIComponent(filter.operator),
            t: filter.type
          };
          if(filter.values) {
            angular.extend(filterData, { v: filter.values })
          }
          return filterData
        });
      }

      return JSON.stringify(paramsData);
    },

<<<<<<< HEAD
    encodeQueryForNonUpdateJsonParams: function(query) {
      var paramsData = {
        c: query.columns.map(function(column) { return column.name; })
      };
      if(!!query.displaySums) {
        paramsData.s = query.displaySums;
      }

      return JSON.stringify(paramsData);
    },

    decodeQueryFromJsonParams: function(queryId, requiringUpdateJson, nonRequiringUpdateJson) {
=======
    decodeQueryFromJsonParams: function(queryId, updateJson) {
>>>>>>> 3ff65ba3
      var queryData = {};
      if(queryId) {
        queryData.id = queryId;
      }

<<<<<<< HEAD
      if(requiringUpdateJson) {
        var updateRequiringProperties = JSON.parse(requiringUpdateJson);

        if(!!updateRequiringProperties.p) {
          queryData.projectId = updateRequiringProperties.p;
        }
        if(!!updateRequiringProperties.g) {
          queryData.groupBy = updateRequiringProperties.g;
        }
        if(!!updateRequiringProperties.f) {
          queryData.filters = updateRequiringProperties.f.map(function(urlFilter) {
=======
      if(updateJson) {
        var properties = JSON.parse(updateJson);

        if(!!properties.c) {
          queryData.columns = properties.c.map(function(column) { return { name: column }; });
        }
        if(!!properties.s) {
          queryData.displaySums = properties.s;
        }
        if(!!properties.p) {
          queryData.projectId = properties.p;
        }
        if(!!properties.g) {
          queryData.groupBy = properties.g;
        }
        if(!!properties.f) {
          queryData.filters = properties.f.map(function(urlFilter) {
>>>>>>> 3ff65ba3
            var filterData = {
              name: urlFilter.n,
              modelName: urlFilter.m,
              operator: decodeURIComponent(urlFilter.o),
              type: urlFilter.t
            };
            if(urlFilter.v) {
              var vs = Array.isArray(urlFilter.v) ? urlFilter.v : [urlFilter.v];
              angular.extend(filterData, { values: vs });
            }
            return filterData;
          });
        }
<<<<<<< HEAD
        if(!!updateRequiringProperties.t) {
          queryData.sortCriteria = updateRequiringProperties.t;
        }
      }

      if(nonRequiringUpdateJson) {
        var nonUpdateRequiringProperties = JSON.parse(nonRequiringUpdateJson);

        if(!!nonUpdateRequiringProperties.c) {
          queryData.columns = nonUpdateRequiringProperties.c.map(function(column) { return { name: column }; });
        }
        if(!!nonUpdateRequiringProperties.s) {
          queryData.displaySums = nonUpdateRequiringProperties.s;
=======
        if(!!properties.t) {
          queryData.sortCriteria = properties.t;
>>>>>>> 3ff65ba3
        }
      }

      return queryData;
    },

    buildQueryExportOptions: function(query){
      var relativeUrl = "/work_packages";
      if (query.project_id){
        relativeUrl = "/projects/" + query.project_id + relativeUrl;
      }

      return query.exportFormats.map(function(format){
        var url = relativeUrl + "." + format.format + "?" + "set_filter=1&";
        if(format.flags){
          angular.forEach(format.flags, function(flag){
            url = url + flag + "=" + "true";
          });
        }
        url = url + query.getQueryString();

        return {
          identifier: format.identifier,
          label: I18n.t('js.' + format.label_locale),
          format: format.format,
          url: url
        }
      })
    }
  };

  return UrlParamsHelper;
}]);<|MERGE_RESOLUTION|>--- conflicted
+++ resolved
@@ -51,10 +51,6 @@
       return parts.join('&');
     },
 
-<<<<<<< HEAD
-    encodeQueryForJsonParams: function(query) {
-      var paramsData = {};
-=======
     encodeQueryJsonParams: function(query) {
       var paramsData = {
         c: query.columns.map(function(column) { return column.name; })
@@ -62,7 +58,6 @@
       if(!!query.displaySums) {
         paramsData.s = query.displaySums;
       }
->>>>>>> 3ff65ba3
 
       if(!!query.projectId) {
         paramsData.p = query.projectId;
@@ -94,40 +89,12 @@
       return JSON.stringify(paramsData);
     },
 
-<<<<<<< HEAD
-    encodeQueryForNonUpdateJsonParams: function(query) {
-      var paramsData = {
-        c: query.columns.map(function(column) { return column.name; })
-      };
-      if(!!query.displaySums) {
-        paramsData.s = query.displaySums;
-      }
-
-      return JSON.stringify(paramsData);
-    },
-
-    decodeQueryFromJsonParams: function(queryId, requiringUpdateJson, nonRequiringUpdateJson) {
-=======
     decodeQueryFromJsonParams: function(queryId, updateJson) {
->>>>>>> 3ff65ba3
       var queryData = {};
       if(queryId) {
         queryData.id = queryId;
       }
 
-<<<<<<< HEAD
-      if(requiringUpdateJson) {
-        var updateRequiringProperties = JSON.parse(requiringUpdateJson);
-
-        if(!!updateRequiringProperties.p) {
-          queryData.projectId = updateRequiringProperties.p;
-        }
-        if(!!updateRequiringProperties.g) {
-          queryData.groupBy = updateRequiringProperties.g;
-        }
-        if(!!updateRequiringProperties.f) {
-          queryData.filters = updateRequiringProperties.f.map(function(urlFilter) {
-=======
       if(updateJson) {
         var properties = JSON.parse(updateJson);
 
@@ -145,7 +112,6 @@
         }
         if(!!properties.f) {
           queryData.filters = properties.f.map(function(urlFilter) {
->>>>>>> 3ff65ba3
             var filterData = {
               name: urlFilter.n,
               modelName: urlFilter.m,
@@ -159,24 +125,8 @@
             return filterData;
           });
         }
-<<<<<<< HEAD
-        if(!!updateRequiringProperties.t) {
-          queryData.sortCriteria = updateRequiringProperties.t;
-        }
-      }
-
-      if(nonRequiringUpdateJson) {
-        var nonUpdateRequiringProperties = JSON.parse(nonRequiringUpdateJson);
-
-        if(!!nonUpdateRequiringProperties.c) {
-          queryData.columns = nonUpdateRequiringProperties.c.map(function(column) { return { name: column }; });
-        }
-        if(!!nonUpdateRequiringProperties.s) {
-          queryData.displaySums = nonUpdateRequiringProperties.s;
-=======
         if(!!properties.t) {
           queryData.sortCriteria = properties.t;
->>>>>>> 3ff65ba3
         }
       }
 
