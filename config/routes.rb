--- conflicted
+++ resolved
@@ -304,13 +304,11 @@
     post :preview, :on => :member
 
     resources :relations, :controller => 'work_package_relations', :only => [:create, :destroy]
-<<<<<<< HEAD
+
     resource :moves, :controller => 'work_packages/moves', :only => [:new, :create]
-=======
 
     resources :time_entries, :controller => 'timelog',
                              :only => [:new]
->>>>>>> 7066d860
   end
 
   resources :versions, :only => [:show, :edit, :update, :destroy] do
