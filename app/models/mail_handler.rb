#-- encoding: UTF-8
#-- copyright
# ChiliProject is a project management system.
#
# Copyright (C) 2010-2011 the ChiliProject Team
#
# This program is free software; you can redistribute it and/or
# modify it under the terms of the GNU General Public License
# as published by the Free Software Foundation; either version 2
# of the License, or (at your option) any later version.
#
# See doc/COPYRIGHT.rdoc for more details.
#++

# TODO
class MailHandler < ActionMailer::Base
  include ActionView::Helpers::SanitizeHelper
  include Redmine::I18n

  class UnauthorizedAction < StandardError; end
  class MissingInformation < StandardError; end

  attr_reader :email, :user

  def self.receive(email, options={})
    @@handler_options = options.dup

    @@handler_options[:issue] ||= {}
    @@handler_options[:allow_override] = @@handler_options[:allow_override].split(',').collect(&:strip) if @@handler_options[:allow_override].is_a?(String)
    @@handler_options[:allow_override] ||= []
    # Project needs to be overridable if not specified
    @@handler_options[:allow_override] << 'project' unless @@handler_options[:issue].has_key?(:project)
    # Status overridable by default
    @@handler_options[:allow_override] << 'status' unless @@handler_options[:issue].has_key?(:status)

    @@handler_options[:no_permission_check] = (@@handler_options[:no_permission_check].to_s == '1' ? true : false)

    email.force_encoding('ASCII-8BIT') if email.respond_to?(:force_encoding)
    super email
  end

  cattr_accessor :ignored_emails_headers
  @@ignored_emails_headers = {
    'X-Auto-Response-Suppress' => 'oof',
    'Auto-Submitted' => /^auto-/
  }

  # Processes incoming emails
  # Returns the created object (eg. an issue, a message) or false
  def receive(email)
    @email = email
    sender_email = email.from.to_a.first.to_s.strip
    # Ignore emails received from the application emission address to avoid hell cycles
    if sender_email.downcase == Setting.mail_from.to_s.strip.downcase
      logger.info  "MailHandler: ignoring email from emission address [#{sender_email}]" if logger && logger.info
      return false
    end
    # Ignore auto generated emails
    self.class.ignored_emails_headers.each do |key, ignored_value|
      value = email.header[key]
      if value
        value = value.to_s.downcase
        if (ignored_value.is_a?(Regexp) && value.match(ignored_value)) || value == ignored_value
          logger.info "MailHandler: ignoring email with #{key}:#{value} header" if logger && logger.info
          return false
        end
      end
    end
    @user = User.find_by_mail(sender_email) if sender_email.present?
    if @user && !@user.active?
      logger.info  "MailHandler: ignoring email from non-active user [#{@user.login}]" if logger && logger.info
      return false
    end
    if @user.nil?
      # Email was submitted by an unknown user
      case @@handler_options[:unknown_user]
      when 'accept'
        @user = User.anonymous
      when 'create'
        @user = MailHandler.create_user_from_email(email)
        if @user
          logger.info "MailHandler: [#{@user.login}] account created" if logger && logger.info
          UserMailer.account_information(@user, @user.password).deliver
        else
          logger.error "MailHandler: could not create account for [#{sender_email}]" if logger && logger.error
          return false
        end
      else
        # Default behaviour, emails from unknown users are ignored
        logger.info  "MailHandler: ignoring email from unknown user [#{sender_email}]" if logger && logger.info
        return false
      end
    end
    User.current = @user
    dispatch
  end

  private

  MESSAGE_ID_RE = %r{^<?openproject\.([a-z0-9_]+)\-(\d+)\.\d+@}
  ISSUE_REPLY_SUBJECT_RE = %r{\[[^\]]*#(\d+)\]}
  MESSAGE_REPLY_SUBJECT_RE = %r{\[[^\]]*msg(\d+)\]}

  def dispatch
    headers = [email.in_reply_to, email.references].flatten.compact
    if headers.detect {|h| h.to_s =~ MESSAGE_ID_RE}
      klass, object_id = $1, $2.to_i
      method_name = "receive_#{klass}_reply"
      if self.class.private_instance_methods.collect(&:to_s).include?(method_name)
        send method_name, object_id
      else
        # ignoring it
      end
    elsif m = email.subject.match(ISSUE_REPLY_SUBJECT_RE)
      receive_issue_reply(m[1].to_i)
    elsif m = email.subject.match(MESSAGE_REPLY_SUBJECT_RE)
      receive_message_reply(m[1].to_i)
    else
      dispatch_to_default
    end
  rescue ActiveRecord::RecordInvalid => e
    # TODO: send a email to the user
    logger.error e.message if logger
    false
  rescue MissingInformation => e
    logger.error "MailHandler: missing information from #{user}: #{e.message}" if logger
    false
  rescue UnauthorizedAction => e
    logger.error "MailHandler: unauthorized attempt from #{user}" if logger
    false
  end

  # Dispatch the mail to the default method handler, receive_issue
  #
  # This can be overridden or patched to support handling other incoming
  # email types
  def dispatch_to_default
    receive_issue
  end

  # Creates a new issue
  def receive_issue
    project = target_project
    # check permission
    unless @@handler_options[:no_permission_check]
      raise UnauthorizedAction unless user.allowed_to?(:add_issues, project)
    end

    issue = Issue.new(:author => user, :project => project)
    issue.safe_attributes = issue_attributes_from_keywords(issue)
    issue.safe_attributes = {'custom_field_values' => custom_field_values_from_keywords(issue)}
    issue.subject = email.subject.to_s.chomp[0,255]
    if issue.subject.blank?
      issue.subject = '(no subject)'
    end
    issue.description = cleaned_up_text_body

    # add To and Cc as watchers before saving so the watchers can reply to Redmine
    add_watchers(issue)
    issue.save!
    add_attachments(issue)
    logger.info "MailHandler: issue ##{issue.id} created by #{user}" if logger && logger.info
    issue
  end

  # Adds a note to an existing issue
  def receive_issue_reply(issue_id)
    issue = Issue.find_by_id(issue_id)
    return unless issue
    # check permission
    unless @@handler_options[:no_permission_check]
      raise UnauthorizedAction unless user.allowed_to?(:add_issue_notes, issue.project) || user.allowed_to?(:edit_issues, issue.project)
    end
    # ignore CLI-supplied defaults for new issues
    @@handler_options[:issue].clear

    issue.safe_attributes = issue_attributes_from_keywords(issue)
    issue.safe_attributes = {'custom_field_values' => custom_field_values_from_keywords(issue)}
    issue.init_journal(user, cleaned_up_text_body)
    add_attachments(issue)
    issue.save!
    logger.info "MailHandler: issue ##{issue.id} updated by #{user}" if logger && logger.info
    issue.last_journal
  end

  # Reply will be added to the issue
  def receive_issue_journal_reply(journal_id)
    journal = Journal.find_by_id(journal_id)
    if journal and journal.journaled.is_a? Issue
      receive_issue_reply(journal.journaled_id)
    end
  end

  # Receives a reply to a forum message
  def receive_message_reply(message_id)
    message = Message.find_by_id(message_id)
    if message
      message = message.root

      unless @@handler_options[:no_permission_check]
        raise UnauthorizedAction unless user.allowed_to?(:add_messages, message.project)
      end

      if !message.locked?
        reply = Message.new(:subject => email.subject.gsub(%r{^.*msg\d+\]}, '').strip,
                            :content => cleaned_up_text_body)
        reply.author = user
        reply.board = message.board
        message.children << reply
        add_attachments(reply)
        reply
      else
        logger.info "MailHandler: ignoring reply from [#{sender_email}] to a locked topic" if logger && logger.info
      end
    end
  end

  def add_attachments(obj)
    if email.attachments && email.attachments.any?
      email.attachments.each do |attachment|
        obj.attachments << Attachment.create(
          :container => obj,
          :file => attachment.decoded,
          :filename => attachment.filename,
          :author => user,
          :content_type => attachment.mime_type)
      end
    end
  end

  # Adds To and Cc as watchers of the given object if the sender has the
  # appropriate permission
  def add_watchers(obj)
    if user.allowed_to?("add_#{obj.class.name.underscore}_watchers".to_sym, obj.project)
      addresses = [email.to, email.cc].flatten.compact.uniq.collect {|a| a.strip.downcase}
      unless addresses.empty?
        watchers = User.active.find(:all, :conditions => ['LOWER(mail) IN (?)', addresses])
        watchers.each {|w| obj.add_watcher(w)}
        # FIXME: somehow the watchable attribute of the new watcher is not set, when the issue is not safed.
        # So we fix that here manually
        obj.watchers.each {|w| w.watchable = obj}
      end
    end
  end

  def get_keyword(attr, options={})
    attr = attr.to_s

    @keywords ||= {}
    if @keywords.has_key?(attr)
      @keywords[attr]
    else
      @keywords[attr] = begin
        if (options[:override] || @@handler_options[:allow_override].include?(attr)) && (v = extract_keyword!(plain_text_body, attr.to_sym, options[:format]))
          v
        elsif !@@handler_options[:issue][attr.to_sym].blank?
          @@handler_options[:issue][attr.to_sym]
        end
      end
    end
  end

  # Destructively extracts the value for +attr+ in +text+
  # Returns nil if no matching keyword found
  def extract_keyword!(text, attr, format=nil)
    keys = [attr.to_s.humanize]
    if attr.is_a?(Symbol)
      keys << l("field_#{attr}", :default => '', :locale =>  user.language) if user && user.language.present?
      keys << l("field_#{attr}", :default => '', :locale =>  Setting.default_language) if Setting.default_language.present?
    end
    keys.reject! {|k| k.blank?}
    keys.collect! {|k| Regexp.escape(k)}
    format ||= '.+'
    text.gsub!(/^(#{keys.join('|')})[ \t]*:[ \t]*(#{format})\s*$/i, '')
    $2 && $2.strip
  end

  def target_project
    # TODO: other ways to specify project:
    # * parse the email To field
    # * specific project (eg. Setting.mail_handler_target_project)
    target = Project.find_by_identifier(get_keyword(:project))
    raise MissingInformation.new('Unable to determine target project') if target.nil?
    target
  end

  # Returns a Hash of issue attributes extracted from keywords in the email body
  def issue_attributes_from_keywords(issue)
<<<<<<< HEAD
    assigned_to = (k = get_keyword(:assigned_to, :override => true)) && find_assignee_from_keyword(k, issue)

=======
    assigned_to = (k = get_keyword(:assigned_to, :override => true)) && find_user_from_keyword(k)
    assigned_to = nil if assigned_to && !issue.assignable_users.include?(assigned_to)
>>>>>>> 09c8c457
    attrs = {
      'tracker_id' => (k = get_keyword(:tracker)) && issue.project.trackers.find_by_name(k).try(:id),
      'status_id' =>  (k = get_keyword(:status)) && IssueStatus.find_by_name(k).try(:id),
      'priority_id' => (k = get_keyword(:priority)) && IssuePriority.find_by_name(k).try(:id),
      'category_id' => (k = get_keyword(:category)) && issue.project.issue_categories.find_by_name(k).try(:id),
      'assigned_to_id' => assigned_to.try(:id),
      'fixed_version_id' => (k = get_keyword(:fixed_version)) && issue.project.shared_versions.find_by_name(k).try(:id),
      'start_date' => get_keyword(:start_date, :override => true, :format => '\d{4}-\d{2}-\d{2}'),
      'due_date' => get_keyword(:due_date, :override => true, :format => '\d{4}-\d{2}-\d{2}'),
      'estimated_hours' => get_keyword(:estimated_hours, :override => true),
      'done_ratio' => get_keyword(:done_ratio, :override => true, :format => '(\d|10)?0')
    }.delete_if {|k, v| v.blank? }

    if issue.new_record? && attrs['tracker_id'].nil?
      attrs['tracker_id'] = issue.project.trackers.find(:first).try(:id)
    end
    attrs
  end

  # Returns a Hash of issue custom field values extracted from keywords in the email body
  def custom_field_values_from_keywords(customized)
    customized.custom_field_values.inject({}) do |h, v|
      if value = get_keyword(v.custom_field.name, :override => true)
        h[v.custom_field.id.to_s] = value
      end
      h
    end
  end

  # Returns the text/plain part of the email
  # If not found (eg. HTML-only email), returns the body with tags removed
  def plain_text_body
    return @plain_text_body unless @plain_text_body.nil?

    part = email.text_part || email.html_part || email
    @plain_text_body = Redmine::CodesetUtil.to_utf8(part.body.decoded, part.charset)

    # strip html tags and remove doctype directive
    @plain_text_body = strip_tags(@plain_text_body.strip)
    @plain_text_body.sub! %r{^<!DOCTYPE .*$}, ''
    @plain_text_body
  end

  def cleaned_up_text_body
    cleanup_body(plain_text_body)
  end

  def self.full_sanitizer
    @full_sanitizer ||= HTML::FullSanitizer.new
  end

  # Returns a User from an email address and a full name
  def self.new_user_from_attributes(email_address, fullname=nil)
    user = User.new
    user.mail = email_address
    user.login = user.mail
    user.password = SecureRandom.hex [Setting.password_min_length.to_i, 10].max
    user.language = Setting.default_language

    names = fullname.blank? ? email_address.gsub(/@.*$/, '').split('.') : fullname.split
    user.firstname = names.shift
    user.lastname = names.join(' ')
    user.lastname = '-' if user.lastname.blank?

    unless user.valid?
      user.login = "user#{SecureRandom.hex(6)}" unless user.errors[:login].blank?
      user.firstname = "-" unless user.errors[:firstname].blank?
      user.lastname  = "-" unless user.errors[:lastname].blank?
    end

    user
  end

  # Creates a user account for the +email+ sender
  def self.create_user_from_email(email)
    from = email.header['from'].to_s
    addr, name = from, nil
    if m = from.match(/^"?(.+?)"?\s+<(.+@.+)>$/)
      addr, name = m[2], m[1]
    end
    if addr.present?
      user = new_user_from_attributes(addr, name)
      if user.save
        user
      else
        logger.error "MailHandler: failed to create User: #{user.errors.full_messages}" if logger
        nil
      end
    else
      logger.error "MailHandler: failed to create User: no FROM address found" if logger
      nil
    end
  end

  private

  # Removes the email body of text after the truncation configurations.
  def cleanup_body(body)
    delimiters = Setting.mail_handler_body_delimiters.to_s.split(/[\r\n]+/).reject(&:blank?).map {|s| Regexp.escape(s)}
    unless delimiters.empty?
      regex = Regexp.new("^[> ]*(#{ delimiters.join('|') })\s*[\r\n].*", Regexp::MULTILINE)
      body = body.gsub(regex, '')
    end
    body.strip
  end

  def find_assignee_from_keyword(keyword, issue)
    keyword = keyword.to_s.downcase
    assignable = issue.assignable_users
    assignee = nil
    assignee ||= assignable.detect {|a|
                    a.mail.to_s.downcase == keyword ||
                      a.login.to_s.downcase == keyword
                 }
    if assignee.nil? && keyword.match(/ /)
      firstname, lastname = *(keyword.split) # "First Last Throwaway"
      assignee ||= assignable.detect {|a| 
                     a.is_a?(User) && a.firstname.to_s.downcase == firstname &&
                       a.lastname.to_s.downcase == lastname
                   }
    end
    if assignee.nil?
      assignee ||= assignable.detect {|a| a.name.downcase == keyword}
    end
    assignee
  end
end<|MERGE_RESOLUTION|>--- conflicted
+++ resolved
@@ -286,13 +286,8 @@
 
   # Returns a Hash of issue attributes extracted from keywords in the email body
   def issue_attributes_from_keywords(issue)
-<<<<<<< HEAD
     assigned_to = (k = get_keyword(:assigned_to, :override => true)) && find_assignee_from_keyword(k, issue)
 
-=======
-    assigned_to = (k = get_keyword(:assigned_to, :override => true)) && find_user_from_keyword(k)
-    assigned_to = nil if assigned_to && !issue.assignable_users.include?(assigned_to)
->>>>>>> 09c8c457
     attrs = {
       'tracker_id' => (k = get_keyword(:tracker)) && issue.project.trackers.find_by_name(k).try(:id),
       'status_id' =>  (k = get_keyword(:status)) && IssueStatus.find_by_name(k).try(:id),
