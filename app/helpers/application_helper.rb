#-- encoding: UTF-8
#-- copyright
# ChiliProject is a project management system.
#
# Copyright (C) 2010-2011 the ChiliProject Team
#
# This program is free software; you can redistribute it and/or
# modify it under the terms of the GNU General Public License
# as published by the Free Software Foundation; either version 2
# of the License, or (at your option) any later version.
#
# See doc/COPYRIGHT.rdoc for more details.
#++

require 'forwardable'
require 'cgi'

module ApplicationHelper
  include Redmine::WikiFormatting::Macros::Definitions
  include Redmine::I18n
  include GravatarHelper::PublicMethods

  extend Forwardable
  def_delegators :wiki_helper, :wikitoolbar_for, :heads_for_wiki_formatter

  # Return true if user is authorized for controller/action, otherwise false
  def authorize_for(controller, action)
    User.current.allowed_to?({:controller => controller, :action => action}, @project)
  end

  # Display a link if user is authorized
  #
  # @param [String] name Anchor text (passed to link_to)
  # @param [Hash] options Hash params. This will checked by authorize_for to see if the user is authorized
  # @param [optional, Hash] html_options Options passed to link_to
  # @param [optional, Hash] parameters_for_method_reference Extra parameters for link_to
  def link_to_if_authorized(name, options = {}, html_options = nil, *parameters_for_method_reference)
    link_to(name, options, html_options, *parameters_for_method_reference) if authorize_for(options[:controller] || params[:controller], options[:action])
  end

  # Display a link to remote if user is authorized
  def link_to_remote_if_authorized(name, options = {}, html_options = nil)
    url = options[:url] || {}
    link_to_remote(name, options, html_options) if authorize_for(url[:controller] || params[:controller], url[:action])
  end

  # Displays a link to user's account page if active or registered
  def link_to_user(user, options={})
    if user.is_a?(User)
      name = h(user.name(options.delete(:format)))
      if user.active? || user.registered?
        link_to(name, {:controller => 'users', :action => 'show', :id => user}, options)
      else
        name
      end
    else
      h(user.to_s)
    end
  end

  # Show a sorted linkified (if active) comma-joined list of users
  def list_users(users, options={})
    users.sort.collect{|u| link_to_user(u, options)}.join(", ")
  end

  #returns a class name based on the user's status
  def user_status_class(user)
    case user.status
      when User::STATUS_ACTIVE
        "status_active"
      when User::STATUS_REGISTERED
        "status_registered"
      when User::STATUS_LOCKED
        "status_locked"
    end
  end

  def user_status_i18n(user)
    case user.status
      when User::STATUS_ACTIVE
        l(:status_active)
      when User::STATUS_REGISTERED
        l(:status_registered)
      when User::STATUS_LOCKED
        l(:status_locked)
    end
  end

  # Displays a link to +issue+ with its subject.
  # Examples:
  #
  #   link_to_issue(issue)                        # => Defect #6: This is the subject
  #   link_to_issue(issue, :truncate => 6)        # => Defect #6: This i...
  #   link_to_issue(issue, :subject => false)     # => Defect #6
  #   link_to_issue(issue, :project => true)      # => Foo - Defect #6
  #
  def link_to_issue(issue, options={})
    title = nil
    subject = nil
    if options[:subject] == false
      title = truncate(issue.subject, :length => 60)
    else
      subject = issue.subject
      if options[:truncate]
        subject = truncate(subject, :length => options[:truncate])
      end
    end
    closed = issue.closed? ? content_tag(:span, l(:label_closed_issues), :class => "hidden-for-sighted") : nil
    s = link_to "#{h(issue.tracker)} ##{issue.id}", {:controller => "issues", :action => "show", :id => issue},
                                                 :class => issue.css_classes,
                                                 :title => title
    s << closed unless closed.nil?
    s << ": #{h subject}" if subject
    s = "#{h issue.project} - " + s if options[:project]
    s
  end

  # Generates a link to an attachment.
  # Options:
  # * :text - Link text (default to attachment filename)
  # * :download - Force download (default: false)
  def link_to_attachment(attachment, options={})
    text = options.delete(:text) || attachment.filename
    action = options.delete(:download) ? 'download' : 'show'

    link_to(h(text), {:controller => 'attachments', :action => action, :id => attachment, :filename => attachment.filename }, options)
  end

  # Generates a link to a SCM revision
  # Options:
  # * :text - Link text (default to the formatted revision)
  def link_to_revision(revision, project, options={})
    text = options.delete(:text) || format_revision(revision)
    rev = revision.respond_to?(:identifier) ? revision.identifier : revision

    link_to(h(text), {:controller => 'repositories', :action => 'revision', :id => project, :rev => rev},
            :title => l(:label_revision_id, format_revision(revision)))
  end

  # Generates a link to a message
  def link_to_message(message, options={}, html_options = nil)
    link_to(
      h(truncate(message.subject, :length => 60)),
      { :controller => 'messages', :action => 'show',
        :board_id => message.board_id,
        :id => message.root,
        :r => (message.parent_id && message.id),
        :anchor => (message.parent_id ? "message-#{message.id}" : nil)
      }.merge(options),
      html_options
    )
  end

  # Generates a link to a project if active
  # Examples:
  #
  #   link_to_project(project)                          # => link to the specified project overview
  #   link_to_project(project, :action=>'settings')     # => link to project settings
  #   link_to_project(project, {:only_path => false}, :class => "project") # => 3rd arg adds html options
  #   link_to_project(project, {}, :class => "project") # => html options with default url (project overview)
  #
  def link_to_project(project, options={}, html_options = nil, show_icon = false)
    if show_icon && User.current.member_of?(project)
      icon = image_tag('fav.png', :title => l(:description_my_project))
    else
      icon = ""
    end

    if project.active?
      url = {:controller => 'projects', :action => 'show', :id => project}.merge(options)
      link_to(h(project) + icon, url, html_options)
    else
      h(project) + icon
    end
  end

  def toggle_link(name, id, options={})
    onclick = "Element.toggle('#{id}'); "
    onclick << (options[:focus] ? "Form.Element.focus('#{options[:focus]}'); " : "this.blur(); ")
    onclick << "return false;"
    link_to(name, "#", :onclick => onclick)
  end

  def image_to_function(name, function, html_options = {})
    html_options.symbolize_keys!
    tag(:input, html_options.merge({
        :type => "image", :src => image_path(name),
        :onclick => (html_options[:onclick] ? "#{html_options[:onclick]}; " : "") + "#{function};"
        }))
  end

  def prompt_to_remote(name, text, param, url, html_options = {})
    html_options[:onclick] = "promptToRemote('#{text}', '#{param}', '#{url_for(url)}'); return false;"
    link_to name, {}, html_options
  end

  def format_activity_title(text)
    h(truncate_single_line(text, :length => 100))
  end

  def format_activity_day(date)
    date == Date.today ? l(:label_today).titleize : format_date(date)
  end

  def format_activity_description(text)
    h(truncate(text.to_s, :length => 120).gsub(%r{[\r\n]*<(pre|code)>.*$}m, '...')).gsub(/[\r\n]+/, "<br />")
  end

  def format_version_name(version)
    if version.project == @project
    	h(version)
    else
      h("#{version.project} - #{version}")
    end
  end

  def due_date_distance_in_words(date)
    if date
      l((date < Date.today ? :label_roadmap_overdue : :label_roadmap_due_in), distance_of_date_in_words(Date.today, date))
    end
  end

  def render_page_hierarchy(pages, node=nil, options={})
    content = ''
    if pages[node]
      content << "<ul class=\"pages-hierarchy\">\n"
      pages[node].each do |page|
        content << "<li>"
        content << link_to(h(page.pretty_title), {:controller => 'wiki', :action => 'show', :project_id => page.project, :id => page.title},
                           :title => (options[:timestamp] && page.updated_on ? l(:label_updated_time, distance_of_time_in_words(Time.now, page.updated_on)) : nil))
        content << "\n" + render_page_hierarchy(pages, page.id, options) if pages[page.id]
        content << "</li>\n"
      end
      content << "</ul>\n"
    end
    content
  end

  # Renders flash messages
  def render_flash_messages
    s = ''
    flash.each do |k,v|
      s << content_tag('div', content_tag('a',v, :href => 'javascript:;'), :class => "flash #{k}")
    end
    s
  end

  # Renders tabs and their content
  def render_tabs(tabs)
    if tabs.any?
      render :partial => 'common/tabs', :locals => {:tabs => tabs}
    else
      content_tag 'p', l(:label_no_data), :class => "nodata"
    end
  end

  # Renders the project quick-jump box
  def render_project_jump_box(projects = [], html_options = {})
    projects ||= User.current.memberships.collect(&:project).compact.uniq
    if projects.any?
      option_tags = (content_tag :option, "", :value => "")
      option_tags << project_tree_options_for_select(projects, :selected => @project) do |p|
        { :value => url_for(:controller => 'projects', :action => 'show', :id => p, :jump => current_menu_item) }
      end
      html_options[:class] ||= ""
      html_options[:class] << " chzn-select "
      select_tag "", option_tags, html_options.merge({
        :onchange => "if (this.value != \'\') { window.location = this.value; }",
        :title => l(:label_jump_to_a_project)
      })
    end
  end

  def project_tree_options_for_select(projects, options = {})
    s = ''
    project_tree(projects) do |project, level|
      name_prefix = (level > 0 ? ('&nbsp;' * 2 * level + '&#187; ') : '')
      tag_options = {:value => project.id, :title => h(project)}
      if project == options[:selected] || (options[:selected].respond_to?(:include?) && options[:selected].include?(project))
        tag_options[:selected] = 'selected'
      else
        tag_options[:selected] = nil
      end
      tag_options.merge!(yield(project)) if block_given?
      s << content_tag('option', name_prefix + h(project), tag_options)
    end
    s
  end

  # Yields the given block for each project with its level in the tree
  #
  # Wrapper for Project#project_tree
  def project_tree(projects, &block)
    Project.project_tree(projects, &block)
  end

  def project_nested_ul(projects, &block)
    s = ''
    if projects.any?
      ancestors = []
      projects.sort_by(&:lft).each do |project|
        if (ancestors.empty? || project.is_descendant_of?(ancestors.last))
          s << "<ul>\n"
        else
          ancestors.pop
          s << "</li>"
          while (ancestors.any? && !project.is_descendant_of?(ancestors.last))
            ancestors.pop
            s << "</ul></li>\n"
          end
        end
        s << "<li>"
        s << yield(project).to_s
        ancestors << project
      end
      s << ("</li></ul>\n" * ancestors.size)
    end
    s
  end

  def principals_check_box_tags(name, principals)
    s = ''
    principals.sort.each do |principal|
      s << "<label class='#{user_status_class principal}' title='#{user_status_i18n principal}'>#{ check_box_tag name, principal.id, false } #{h principal}</label>\n"
    end
    s
  end

  # Truncates and returns the string as a single line
  def truncate_single_line(string, *args)
    truncate(string.to_s, *args).gsub(%r{[\r\n]+}m, ' ')
  end

  # Truncates at line break after 250 characters or options[:length]
  def truncate_lines(string, options={})
    length = options[:length] || 250
    if string.to_s =~ /\A(.{#{length}}.*?)$/m
      "#{$1}..."
    else
      string
    end
  end

  def html_hours(text)
    text.gsub(%r{(\d+)\.(\d+)}, '<span class="hours hours-int">\1</span><span class="hours hours-dec">.\2</span>')
  end

  def authoring(created, author, options={})
    l(options[:label] || :label_added_time_by, :author => link_to_user(author), :age => time_tag(created))
  end

  def time_tag(time)
    text = distance_of_time_in_words(Time.now, time)
    if @project
      link_to(text, {:controller => 'activities', :action => 'index', :id => @project, :from => time.to_date}, :title => format_time(time))
    else
      content_tag('label', text, :title => format_time(time), :class => "timestamp")
    end
  end

  def syntax_highlight(name, content)
    Redmine::SyntaxHighlighting.highlight_by_filename(content, name)
  end

  def to_path_param(path)
    path.to_s.split(%r{[/\\]}).select {|p| !p.blank?}
  end

  def pagination_links_full(paginator, count=nil, options={})
    page_param = options.delete(:page_param) || :page
    per_page_links = options.delete(:per_page_links)
    url_param = params.dup
    # don't reuse query params if filters are present
    url_param.merge!(:fields => nil, :values => nil, :operators => nil) if url_param.delete(:set_filter)

    html = ''
    if paginator.current.previous
      html << link_to_content_update('&#171; ' + l(:label_previous), url_param.merge(page_param => paginator.current.previous)) + ' '
    end

    html << (pagination_links_each(paginator, options) do |n|
      link_to_content_update(n.to_s, url_param.merge(page_param => n))
    end || '')

    if paginator.current.next
      html << ' ' + link_to_content_update((l(:label_next) + ' &#187;'), url_param.merge(page_param => paginator.current.next))
    end

    unless count.nil?
      html << " (#{paginator.current.first_item}-#{paginator.current.last_item}/#{count})"
      if per_page_links != false && links = per_page_links(paginator.items_per_page)
	      html << " | #{links}"
      end
    end

    html
  end

  def per_page_links(selected=nil)
    links = Setting.per_page_options_array.collect do |n|
      n == selected ? n : link_to_content_update(n, params.merge(:per_page => n))
    end
    links.size > 1 ? l(:label_display_per_page, links.join(', ')) : nil
  end

  def reorder_links(name, url)
    link_to(image_tag('2uparrow.png',   :alt => l(:label_sort_highest)), url.merge({"#{name}[move_to]" => 'highest'}), :method => :post, :title => l(:label_sort_highest)) +
    link_to(image_tag('1uparrow.png',   :alt => l(:label_sort_higher)),  url.merge({"#{name}[move_to]" => 'higher'}),  :method => :post, :title => l(:label_sort_higher)) +
    link_to(image_tag('1downarrow.png', :alt => l(:label_sort_lower)),   url.merge({"#{name}[move_to]" => 'lower'}),   :method => :post, :title => l(:label_sort_lower)) +
    link_to(image_tag('2downarrow.png', :alt => l(:label_sort_lowest)),  url.merge({"#{name}[move_to]" => 'lowest'}),  :method => :post, :title => l(:label_sort_lowest))
  end

  def breadcrumb(*args)
    elements = args.flatten
    elements.any? ? content_tag('p', args.join(' &#187; ') + ' &#187; ', :class => 'breadcrumb') : nil
  end

  def other_formats_links(&block)
    concat('<p class="other-formats">' + l(:label_export_to))
    yield Redmine::Views::OtherFormatsBuilder.new(self)
    concat('</p>')
  end

  def page_header_title
    if @page_header_title.present?
      h(@page_header_title)
    elsif @project.nil? || @project.new_record?
      h(Setting.app_title)
    else
      b = []
      ancestors = (@project.root? ? [] : @project.ancestors.visible)
      if ancestors.any?
        root = ancestors.shift
        b << link_to_project(root, {:jump => current_menu_item}, :class => 'root')
        if ancestors.size > 2
          b << '&#8230;'
          ancestors = ancestors[-2, 2]
        end
        b += ancestors.collect {|p| link_to_project(p, {:jump => current_menu_item}, :class => 'ancestor') }
      end
      b << h(@project)
      b.join(' &#187; ')
    end
  end

  def html_title(*args)
    if args.empty?
      title = []
      title << h(@project.name) if @project
      title += @html_title if @html_title
      title << h(Setting.app_title)
      title.select {|t| !t.blank? }.join(' - ')
    else
      @html_title ||= []
      @html_title += args
    end
  end

  # Returns the theme, controller name, and action as css classes for the
  # HTML body.
  def body_css_classes
    css = []
    if theme = Redmine::Themes.theme(Setting.ui_theme)
      css << 'theme-' + theme.name
    end

    css << 'controller-' + params[:controller]
    css << 'action-' + params[:action]
    css.join(' ')
  end

  def accesskey(s)
    Redmine::AccessKeys.key_for s
  end

  # Formats text according to system settings.
  # 2 ways to call this method:
  # * with a String: textilizable(text, options)
  # * with an object and one of its attribute: textilizable(issue, :description, options)
  def textilizable(*args)
    options = args.last.is_a?(Hash) ? args.pop : {}
    case args.size
    when 1
      obj = options[:object]
      text = args.shift
    when 2
      obj = args.shift
      attr = args.shift
      text = obj.send(attr).to_s
    else
      raise ArgumentError, 'invalid arguments to textilizable'
    end
    return '' if text.blank?
    project = options[:project] || @project || (obj && obj.respond_to?(:project) ? obj.project : nil)
    only_path = options.delete(:only_path) == false ? false : true

    text = Redmine::WikiFormatting.to_html(Setting.text_formatting, text, :object => obj, :attribute => attr) { |macro, args| exec_macro(macro, obj, args, :view => self) }

    @parsed_headings = []
    text = parse_non_pre_blocks(text) do |text|
      [:parse_inline_attachments, :parse_wiki_links, :parse_redmine_links, :parse_headings, :parse_relative_urls].each do |method_name|
        send method_name, text, project, obj, attr, only_path, options
      end
    end

    if @parsed_headings.any?
      replace_toc(text, @parsed_headings)
    end

    text
  end

  def parse_non_pre_blocks(text)
    s = StringScanner.new(text)
    tags = []
    parsed = ''
    while !s.eos?
      s.scan(/(.*?)(<(\/)?(pre|code)(.*?)>|\z)/im)
      text, full_tag, closing, tag = s[1], s[2], s[3], s[4]
      if tags.empty?
        yield text
      end
      parsed << text
      if tag
        if closing
          if tags.last == tag.downcase
            tags.pop
          end
        else
          tags << tag.downcase
        end
        parsed << full_tag
      end
    end
    # Close any non closing tags
    while tag = tags.pop
      parsed << "</#{tag}>"
    end
    parsed
  end

  RELATIVE_LINK_RE = %r{
    <a
    (?:
      (\shref=
        (?:                         # the href and link
          (?:'(\/[^>]+?)')|
          (?:"(\/[^>]+?)")
        )
      )|
      [^>]
    )*
    >
    [^<]*?<\/a>                     # content and closing link tag.
  }x unless const_defined?(:RELATIVE_LINK_RE)

  def parse_relative_urls(text, project, obj, attr, only_path, options)
    return if only_path
    text.gsub!(RELATIVE_LINK_RE) do |m|
      href, relative_url = $1, $2 || $3
      next m unless href.present?
      if defined?(request) && request.present?
        # we have a request!
        protocol, host_with_port = request.protocol, request.host_with_port
      elsif @controller
        # use the same methods as url_for in the Mailer
        url_opts = @controller.class.default_url_options
        next m unless url_opts && url_opts[:protocol] && url_opts[:host]
        protocol, host_with_port = "#{url_opts[:protocol]}://", url_opts[:host]
      else
        next m
      end
      m.sub href, " href=\"#{protocol}#{host_with_port}#{relative_url}\""
    end
  end

  def parse_inline_attachments(text, project, obj, attr, only_path, options)
    # when using an image link, try to use an attachment, if possible
    if options[:attachments] || (obj && obj.respond_to?(:attachments))
      attachments = nil
      text.gsub!(/src="([^\/"]+\.(bmp|gif|jpg|jpeg|png))"(\s+alt="([^"]*)")?/i) do |m|
        filename, ext, alt, alttext = $1.downcase, $2, $3, $4
        attachments ||= (options[:attachments] || obj.attachments).sort_by(&:created_on).reverse
        # search for the picture in attachments
        if found = attachments.detect { |att| att.filename.downcase == filename }
          image_url = url_for :only_path => only_path, :controller => 'attachments', :action => 'download', :id => found
          desc = found.description.to_s.gsub('"', '')
          if !desc.blank? && alttext.blank?
            alt = " title=\"#{desc}\" alt=\"#{desc}\""
          end
          "src=\"#{image_url}\"#{alt}"
        else
          m
        end
      end
    end
  end

  # Wiki links
  #
  # Examples:
  #   [[mypage]]
  #   [[mypage|mytext]]
  # wiki links can refer other project wikis, using project name or identifier:
  #   [[project:]] -> wiki starting page
  #   [[project:|mytext]]
  #   [[project:mypage]]
  #   [[project:mypage|mytext]]
  def parse_wiki_links(text, project, obj, attr, only_path, options)
    text.gsub!(/(!)?(\[\[([^\]\n\|]+)(\|([^\]\n\|]+))?\]\])/) do |m|
      link_project = project
      esc, all, page, title = $1, $2, $3, $5
      if esc.nil?
        if page =~ /^([^\:]+)\:(.*)$/
          link_project = Project.find_by_identifier($1) || Project.find_by_name($1)
          page = $2
          title ||= $1 if page.blank?
        end

        if link_project && link_project.wiki
          # extract anchor
          anchor = nil
          if page =~ /^(.+?)\#(.+)$/
            page, anchor = $1, $2
          end
          # check if page exists
          wiki_page = link_project.wiki.find_page(page)
          url = case options[:wiki_links]
            when :local; "#{title}.html"
            when :anchor; "##{title}"   # used for single-file wiki export
            else
              wiki_page_id = page.present? ? Wiki.titleize(page) : nil
              url_for(:only_path => only_path, :controller => 'wiki', :action => 'show', :project_id => link_project, :id => wiki_page_id, :anchor => anchor)
            end
          link_to(h(title || page), url, :class => ('wiki-page' + (wiki_page ? '' : ' new')))
        else
          # project or wiki doesn't exist
          all
        end
      else
        all
      end
    end
  end

  # Redmine links
  #
  # Examples:
  #   Issues:
  #     #52 -> Link to issue #52
  #   Changesets:
  #     r52 -> Link to revision 52
  #     commit:a85130f -> Link to scmid starting with a85130f
  #   Documents:
  #     document#17 -> Link to document with id 17
  #     document:Greetings -> Link to the document with title "Greetings"
  #     document:"Some document" -> Link to the document with title "Some document"
  #   Versions:
  #     version#3 -> Link to version with id 3
  #     version:1.0.0 -> Link to version named "1.0.0"
  #     version:"1.0 beta 2" -> Link to version named "1.0 beta 2"
  #   Attachments:
  #     attachment:file.zip -> Link to the attachment of the current object named file.zip
  #   Source files:
  #     source:some/file -> Link to the file located at /some/file in the project's repository
  #     source:some/file@52 -> Link to the file's revision 52
  #     source:some/file#L120 -> Link to line 120 of the file
  #     source:some/file@52#L120 -> Link to line 120 of the file's revision 52
  #     export:some/file -> Force the download of the file
  #   Forum messages:
  #     message#1218 -> Link to message with id 1218
  #
  #   Links can refer other objects from other projects, using project identifier:
  #     identifier:r52
  #     identifier:document:"Some document"
  #     identifier:version:1.0.0
  #     identifier:source:some/file
  def parse_redmine_links(text, project, obj, attr, only_path, options)
    text.gsub!(%r{([\s\(,\-\[\>]|^)(!)?(([a-z0-9\-]+):)?(attachment|document|version|commit|source|export|message|project)?((#|r)(\d+)|(:)([^"\s<>][^\s<>]*?|"[^"]+?"))(?=(?=[[:punct:]]\W)|,|\s|\]|<|$)}) do |m|
      leading, esc, project_prefix, project_identifier, prefix, sep, identifier = $1, $2, $3, $4, $5, $7 || $9, $8 || $10
      link = nil
      if project_identifier
        project = Project.visible.find_by_identifier(project_identifier)
      end
      if esc.nil?
        if prefix.nil? && sep == 'r'
          # project.changesets.visible raises an SQL error because of a double join on repositories
          if project && project.repository && (changeset = Changeset.visible.find_by_repository_id_and_revision(project.repository.id, identifier))
            link = link_to(h("#{project_prefix}r#{identifier}"), {:only_path => only_path, :controller => 'repositories', :action => 'revision', :id => project, :rev => changeset.revision},
                                      :class => 'changeset',
                                      :title => truncate_single_line(changeset.comments, :length => 100))
          end
        elsif sep == '#'
          oid = identifier.to_i
          case prefix
          when nil
            if issue = Issue.visible.find_by_id(oid, :include => :status)
              link = link_to("##{oid}", {:only_path => only_path, :controller => 'issues', :action => 'show', :id => oid},
                                        :class => issue.css_classes,
                                        :title => "#{truncate(issue.subject, :length => 100)} (#{issue.status.name})")
            end
          when 'document'
            if document = Document.visible.find_by_id(oid)
              link = link_to h(document.title), {:only_path => only_path, :controller => 'documents', :action => 'show', :id => document},
                                                :class => 'document'
            end
          when 'version'
            if version = Version.visible.find_by_id(oid)
              link = link_to h(version.name), {:only_path => only_path, :controller => 'versions', :action => 'show', :id => version},
                                              :class => 'version'
            end
          when 'message'
            if message = Message.visible.find_by_id(oid, :include => :parent)
              link = link_to_message(message, {:only_path => only_path}, :class => 'message')
            end
          when 'project'
            if p = Project.visible.find_by_id(oid)
              link = link_to_project(p, {:only_path => only_path}, :class => 'project')
            end
          end
        elsif sep == ':'
          # removes the double quotes if any
          name = identifier.gsub(%r{^"(.*)"$}, "\\1")
          case prefix
          when 'document'
            if project && document = project.documents.visible.find_by_title(name)
              link = link_to h(document.title), {:only_path => only_path, :controller => 'documents', :action => 'show', :id => document},
                                                :class => 'document'
            end
          when 'version'
            if project && version = project.versions.visible.find_by_name(name)
              link = link_to h(version.name), {:only_path => only_path, :controller => 'versions', :action => 'show', :id => version},
                                              :class => 'version'
            end
          when 'commit'
            if project && project.repository && (changeset = Changeset.visible.find(:first, :conditions => ["repository_id = ? AND scmid LIKE ?", project.repository.id, "#{name}%"]))
              link = link_to h("#{project_prefix}#{name}"), {:only_path => only_path, :controller => 'repositories', :action => 'revision', :id => project, :rev => changeset.identifier},
                                           :class => 'changeset',
                                           :title => truncate_single_line(h(changeset.comments), :length => 100)
            end
          when 'source', 'export'
            if project && project.repository && User.current.allowed_to?(:browse_repository, project)
              name =~ %r{^[/\\]*(.*?)(@([0-9a-f]+))?(#(L\d+))?$}
              path, rev, anchor = $1, $3, $5
              link = link_to h("#{project_prefix}#{prefix}:#{name}"), {:controller => 'repositories', :action => 'entry', :id => project,
                                                      :path => to_path_param(path),
                                                      :rev => rev,
                                                      :anchor => anchor,
                                                      :format => (prefix == 'export' ? 'raw' : nil)},
                                                     :class => (prefix == 'export' ? 'source download' : 'source')
            end
          when 'attachment'
            attachments = options[:attachments] || (obj && obj.respond_to?(:attachments) ? obj.attachments : nil)
            if attachments && attachment = attachments.detect {|a| a.filename == name }
              link = link_to h(attachment.filename), {:only_path => only_path, :controller => 'attachments', :action => 'download', :id => attachment},
                                                     :class => 'attachment'
            end
          when 'project'
            if p = Project.visible.find(:first, :conditions => ["identifier = :s OR LOWER(name) = :s", {:s => name.downcase}])
              link = link_to_project(p, {:only_path => only_path}, :class => 'project')
            end
          end
        end
      end
      leading + (link || "#{project_prefix}#{prefix}#{sep}#{identifier}")
    end
  end

  HEADING_RE = /<h(1|2|3|4)( [^>]+)?>(.+?)<\/h(1|2|3|4)>/i unless const_defined?(:HEADING_RE)

  # Headings and TOC
  # Adds ids and links to headings unless options[:headings] is set to false
  def parse_headings(text, project, obj, attr, only_path, options)
    return if options[:headings] == false

    text.gsub!(HEADING_RE) do
      level, attrs, content = $1.to_i, $2, $3
      item = strip_tags(content).strip
      anchor = item.gsub(%r{[^\w\s\-]}, '').gsub(%r{\s+(\-+\s*)?}, '-')
      @parsed_headings << [level, anchor, item]
      "<a name=\"#{anchor}\"></a>\n<h#{level} #{attrs}>#{content}<a href=\"##{anchor}\" class=\"wiki-anchor\">&para;</a></h#{level}>"
    end
  end

  TOC_RE = /<p>\{\{([<>]?)toc\}\}<\/p>/i unless const_defined?(:TOC_RE)

  # Renders the TOC with given headings
  def replace_toc(text, headings)
    text.gsub!(TOC_RE) do
      if headings.empty?
        ''
      else
        div_class = 'toc'
        div_class << ' right' if $1 == '>'
        div_class << ' left' if $1 == '<'
        out = "<fieldset class='header_collapsible collapsible'><legend title='" + l(:description_toc_toggle)+ "', onclick='toggleFieldset(this);'><a href='javascript:'>#{l(:label_table_of_contents)}</a></legend><div>"
        out << "<ul class=\"#{div_class}\"><li>"
        root = headings.map(&:first).min
        current = root
        started = false
        headings.each do |level, anchor, item|
          if level > current
            out << '<ul><li>' * (level - current)
          elsif level < current
            out << "</li></ul>\n" * (current - level) + "</li><li>"
          elsif started
            out << '</li><li>'
          end
          out << "<a href=\"##{anchor}\">#{item}</a>"
          current = level
          started = true
        end
        out << '</li></ul>' * (current - root)
        out << '</li></ul>'
        out << '</div></fieldset>'
      end
    end
  end

  # Same as Rails' simple_format helper without using paragraphs
  def simple_format_without_paragraph(text)
    text.to_s.
      gsub(/\r\n?/, "\n").                    # \r\n and \r -> \n
      gsub(/\n\n+/, "<br /><br />").          # 2+ newline  -> 2 br
      gsub(/([^\n]\n)(?=[^\n])/, '\1<br />')  # 1 newline   -> br
  end

  def lang_options_for_select(blank=true)
    (blank ? [["(auto)", ""]] : []) +
      valid_languages.collect{|lang| [ ll(lang.to_s, :general_lang_name), lang.to_s]}.sort{|x,y| x.last <=> y.last }
  end

  def label_tag_for(name, option_tags = nil, options = {})
    label_text = l(("field_"+field.to_s.gsub(/\_id$/, "")).to_sym) + (options.delete(:required) ? @template.content_tag("span", " *", :class => "required"): "")
    content_tag("label", label_text)
  end

  def labelled_tabular_form_for(name, object, options, &proc)
    options[:html] ||= {}
    options[:html][:class] = 'tabular' unless options[:html].has_key?(:class)
    form_for(name, object, options.merge({ :builder => TabularFormBuilder, :lang => current_language}), &proc)
  end

  def back_url_hidden_field_tag
    back_url = params[:back_url] || request.env['HTTP_REFERER']
    back_url = CGI.unescape(back_url.to_s)
    hidden_field_tag('back_url', CGI.escape(back_url)) unless back_url.blank?
  end

  def back_url_to_current_page_hidden_field_tag
    back_url = params[:back_url]
    if back_url.present?
      back_url = back_url.to_s
    else
      back_url = url_for(params) if request.get?
    end
    hidden_field_tag('back_url', back_url) unless back_url.blank?
  end

  def check_all_links(form_name)
    link_to_function(l(:button_check_all), "checkAll('#{form_name}', true)") +
    " | " +
    link_to_function(l(:button_uncheck_all), "checkAll('#{form_name}', false)")
  end

  def progress_bar(pcts, options={})
    pcts = [pcts, pcts] unless pcts.is_a?(Array)
    pcts = pcts.collect(&:round)
    pcts[1] = pcts[1] - pcts[0]
    pcts << (100 - pcts[1] - pcts[0])
    width = options[:width] || '100px;'
    legend = options[:legend] || ''
    content_tag('table',
      content_tag('tr',
        (pcts[0] > 0 ? content_tag('td', '', :style => "width: #{pcts[0]}%;", :class => 'closed') : '') +
        (pcts[1] > 0 ? content_tag('td', '', :style => "width: #{pcts[1]}%;", :class => 'done') : '') +
        (pcts[2] > 0 ? content_tag('td', '', :style => "width: #{pcts[2]}%;", :class => 'todo') : '')
      ), :class => 'progress', :style => "width: #{width};") +
      content_tag('p', legend + " " + l(:total_progress), :class => 'pourcent')
  end

  def checked_image(checked=true)
    if checked
      image_tag('toggle_check.png', :alt => l(:label_checked), :title => l(:label_checked))
    end
  end

  def context_menu(url)
    unless @context_menu_included
      content_for :header_tags do
        javascript_include_tag('context_menu') +
          stylesheet_link_tag('context_menu')
      end
      if l(:direction) == 'rtl'
        content_for :header_tags do
          stylesheet_link_tag('context_menu_rtl')
        end
      end
      @context_menu_included = true
    end
    javascript_tag "new ContextMenu('#{ url_for(url) }')"
  end

  def context_menu_link(name, url, options={})
    options[:class] ||= ''
    if options.delete(:selected)
      options[:class] << ' icon-checked disabled'
      options[:disabled] = true
    end
    if options.delete(:disabled)
      options.delete(:method)
      options.delete(:confirm)
      options.delete(:onclick)
      options[:class] << ' disabled'
      url = '#'
    end
    link_to h(name), url, options
  end

  def calendar_for(field_id)
    include_calendar_headers_tags
    image_tag("calendar.png",  {:id => "#{field_id}_trigger",:class => "calendar-trigger", :alt => l(:label_calendar_show)}) +
    javascript_tag("Calendar.setup({inputField : '#{field_id}', ifFormat : '%Y-%m-%d', button : '#{field_id}_trigger' });")
  end

  def include_calendar_headers_tags
    unless @calendar_headers_tags_included
      @calendar_headers_tags_included = true
      content_for :header_tags do
        start_of_week = case Setting.start_of_week.to_i
        when 1
          'Calendar._FD = 1;' # Monday
        when 7
          'Calendar._FD = 0;' # Sunday
        when 6
          'Calendar._FD = 6;' # Saturday
        else
          '' # use language
        end

        javascript_include_tag('calendar/calendar') +
        javascript_include_tag("calendar/lang/calendar-#{current_language.to_s.downcase}.js") +
        javascript_tag(start_of_week) +
        javascript_include_tag('calendar/calendar-setup') +
        stylesheet_link_tag('calendar')
      end
    end
  end

  def content_for(name, content = nil, &block)
    @has_content ||= {}
    @has_content[name] = true
    super(name, content, &block)
  end

  def has_content?(name)
    (@has_content && @has_content[name]) || false
  end

  # Returns the avatar image tag for the given +user+ if avatars are enabled
  # +user+ can be a User or a string that will be scanned for an email address (eg. 'joe <joe@foo.bar>')
  def avatar(user, options = { })
    if Setting.gravatar_enabled?
      options.merge!({:ssl => (defined?(request) && request.ssl?), :default => Setting.gravatar_default})
      email = nil
      if user.respond_to?(:mail)
        email = user.mail
      elsif user.to_s =~ %r{<(.+?)>}
        email = $1
      end
      return gravatar(email.to_s.downcase, options) unless email.blank? rescue nil
    else
      ''
    end
  end

  # Returns the javascript tags that are included in the html layout head
  def javascript_heads
    tags = javascript_include_tag(:defaults)
    unless User.current.pref.warn_on_leaving_unsaved == '0'
      tags << "\n" + javascript_tag("Event.observe(window, 'load', function(){ new WarnLeavingUnsaved('#{escape_javascript( l(:text_warn_on_leaving_unsaved) )}'); });")
    end
    tags << "\n" + javascript_include_tag("accessibility.js") if ( User.current.impaired? or User.current.anonymous? )
    tags
  end

  def favicon
    "<link rel='shortcut icon' href='#{image_path('/favicon.ico')}' />"
  end

  # Add a HTML meta tag to control robots (web spiders)
  #
  # @param [optional, String] content the content of the ROBOTS tag.
  #   defaults to no index, follow, and no archive
  def robot_exclusion_tag(content="NOINDEX,FOLLOW,NOARCHIVE")
    "<meta name='ROBOTS' content='#{h(content)}' />"
  end

  # Returns true if arg is expected in the API response
  def include_in_api_response?(arg)
    unless @included_in_api_response
      param = params[:include]
      @included_in_api_response = param.is_a?(Array) ? param.collect(&:to_s) : param.to_s.split(',')
      @included_in_api_response.collect!(&:strip)
    end
    @included_in_api_response.include?(arg.to_s)
  end

  # Returns options or nil if nometa param or X-ChiliProject-Nometa header
  # was set in the request
  def api_meta(options)
    if params[:nometa].present? || request.headers['X-ChiliProject-Nometa']
      # compatibility mode for activeresource clients that raise
      # an error when unserializing an array with attributes
      nil
    else
      options
    end
  end

  # Expands the current menu item using JavaScript based on the params
  def expand_current_menu
    current_menu_class =
      case 
      when params[:controller] == "timelog"
        "reports"
      when params[:controller] == 'reports'
        'issues'
      when params[:controller] == 'projects' && params[:action] == 'changelog'
        "reports"
      when params[:controller] == 'issues' && ['calendar','gantt'].include?(params[:action])
        "reports"
      when params[:controller] == 'projects' && params[:action] == 'roadmap'
        'roadmap'
      when params[:controller] == 'versions' && params[:action] == 'show'
        'roadmap'
      when params[:controller] == 'projects' && params[:action] == 'settings'
        'settings'
      when params[:controller] == 'contracts' || params[:controller] == 'deliverables'
        'contracts'
      when params[:controller] == 'my' && params[:action] == 'account'
        'account'
      else
        params[:controller].dasherize
      end

<<<<<<< HEAD
=======
    
>>>>>>> 44ac9af7
    javascript_tag("jQuery.menu_expand({ menuItem: '.#{current_menu_class}' });")
  end

  # Menu items for the main top menu
  def main_top_menu_items
    split_top_menu_into_main_or_more_menus[:main]
  end

  # Menu items for the more top menu
  def more_top_menu_items
    split_top_menu_into_main_or_more_menus[:more]
  end

  def help_menu_item
    split_top_menu_into_main_or_more_menus[:help]
  end

  # Split the :top_menu into separate :main and :more items
  def split_top_menu_into_main_or_more_menus
    unless @top_menu_split
      items_for_main_level = []
      items_for_more_level = []
      help_menu = nil
      menu_items_for(:top_menu) do |item|
        if item.name == :home || item.name == :my_page
          items_for_main_level << item
        elsif item.name == :help
          help_menu = item
        elsif item.name == :projects
          # Remove, present in layout
        else
          items_for_more_level << item
        end
      end
      @top_menu_split = {
        :main => items_for_main_level,
        :more => items_for_more_level,
        :help => help_menu
      }
    end
    @top_menu_split
  end

  private

  def wiki_helper
    helper = Redmine::WikiFormatting.helper_for(Setting.text_formatting)
    extend helper
    return self
  end

  def link_to_content_update(text, url_params = {}, html_options = {})
    link_to(text, url_params, html_options)
  end

  def password_complexity_requirements
    "<em>" + l(:text_caracters_minimum, :count => Setting.password_min_length) + "</em>"
  end

end<|MERGE_RESOLUTION|>--- conflicted
+++ resolved
@@ -1021,7 +1021,7 @@
   # Expands the current menu item using JavaScript based on the params
   def expand_current_menu
     current_menu_class =
-      case 
+      case
       when params[:controller] == "timelog"
         "reports"
       when params[:controller] == 'reports'
@@ -1044,10 +1044,6 @@
         params[:controller].dasherize
       end
 
-<<<<<<< HEAD
-=======
-    
->>>>>>> 44ac9af7
     javascript_tag("jQuery.menu_expand({ menuItem: '.#{current_menu_class}' });")
   end
 
