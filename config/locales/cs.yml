--- conflicted
+++ resolved
@@ -8,10 +8,10 @@
       default: "%Y-%m-%d"
       short: "%b %d"
       long: "%B %d, %Y"
-      
+
     day_names: [Neděle, Pondělí, Úterý, Středa, Čtvrtek, Pátek, Sobota]
     abbr_day_names: [Ne, Po, Út, St, Čt, Pá, So]
-      
+
     # Don't forget the nil at the beginning; there's no such thing as a 0th month
     month_names: [~, Leden, Únor, Březen, Duben, Květen, Červen, Červenec, Srpen, Září, Říjen, Listopad, Prosinec]
     abbr_month_names: [~, Led, Úno, Bře, Dub, Kvě, Čer, Čec, Srp, Zář, Říj, Lis, Pro]
@@ -26,7 +26,7 @@
       long: "%B %d, %Y %H:%M"
     am: "dop."
     pm: "odp."
-    
+
   datetime:
     distance_in_words:
       half_a_minute: "půl minuty"
@@ -69,27 +69,27 @@
       separator: "."
       delimiter: ""
       precision: 3
-    human: 
-      format: 
+    human:
+      format:
         precision: 1
         delimiter: ""
-      storage_units: 
+      storage_units:
         format: "%n %u"
-        units: 
+        units:
           kb: KB
           tb: TB
           gb: GB
-          byte: 
+          byte:
             one: Byte
             other: Bytes
           mb: MB
-        
+
 # Used in array.to_sentence.
   support:
     array:
       sentence_connector: "a"
       skip_last_comma: false
-      
+
   activerecord:
     errors:
       messages:
@@ -121,9 +121,9 @@
   # Updated by Josef Liška <jl@chl.cz>
   # CZ translation by Maxim Krušina | Massimo Filippi, s.r.o. | maxim@mxm.cz
   # Based on original CZ translation by Jan Kadleček
-  
+
   actionview_instancetag_blank_option: Prosím vyberte
-  
+
   general_text_No: 'Ne'
   general_text_Yes: 'Ano'
   general_text_no: 'ne'
@@ -134,7 +134,7 @@
   general_csv_encoding: UTF-8
   general_pdf_encoding: UTF-8
   general_first_day_of_week: '1'
-  
+
   notice_account_updated: Účet byl úspěšně změněn.
   notice_account_invalid_creditentials: Chybné jméno nebo heslo
   notice_account_password_updated: Heslo bylo úspěšně změněno.
@@ -159,12 +159,12 @@
   notice_no_issue_selected: "Nebyl zvolen žádný úkol. Prosím, zvolte úkoly, které chcete editovat"
   notice_account_pending: "Váš účet byl vytvořen, nyní čeká na schválení administrátorem."
   notice_default_data_loaded: Výchozí konfigurace úspěšně nahrána.
-  
+
   error_can_t_load_default_data: "Výchozí konfigurace nebyla nahrána: {{value}}"
   error_scm_not_found: "Položka a/nebo revize neexistují v repozitáři."
   error_scm_command_failed: "Při pokusu o přístup k repozitáři došlo k chybě: {{value}}"
   error_issue_not_found_in_project: 'Úkol nebyl nalezen nebo nepatří k tomuto projektu'
-  
+
   mail_subject_lost_password: "Vaše heslo ({{value}})"
   mail_body_lost_password: 'Pro změnu vašeho hesla klikněte na následující odkaz:'
   mail_subject_register: "Aktivace účtu ({{value}})"
@@ -173,10 +173,10 @@
   mail_body_account_information: Informace o vašem účtu
   mail_subject_account_activation_request: "Aktivace {{value}} účtu"
   mail_body_account_activation_request: "Byl zaregistrován nový uživatel {{value}}. Aktivace jeho účtu závisí na vašem potvrzení."
-  
+
   gui_validation_error: 1 chyba
   gui_validation_error_plural: "{{count}} chyb(y)"
-  
+
   field_name: Název
   field_description: Popis
   field_summary: Přehled
@@ -260,7 +260,7 @@
   field_searchable: Umožnit vyhledávání
   field_default_value: Výchozí hodnota
   field_comments_sorting: Zobrazit komentáře
-  
+
   setting_app_title: Název aplikace
   setting_app_subtitle: Podtitulek aplikace
   setting_welcome_text: Uvítací text
@@ -285,14 +285,14 @@
   setting_time_format: Formát času
   setting_cross_project_issue_relations: Povolit vazby úkolů napříč projekty
   setting_issue_list_default_columns: Výchozí sloupce zobrazené v seznamu úkolů
-  setting_repositories_encodings: Kódování 
+  setting_repositories_encodings: Kódování
   setting_emails_footer: Patička emailů
   setting_protocol: Protokol
   setting_per_page_options: Povolené počty řádků na stránce
   setting_user_format: Formát zobrazení uživatele
   setting_activity_days_default: Dny zobrazené v činnosti projektu
   setting_display_subprojects_issues: Automaticky zobrazit úkoly podprojektu v hlavním projektu
-  
+
   project_module_issue_tracking: Sledování úkolů
   project_module_time_tracking: Sledování času
   project_module_news: Novinky
@@ -301,7 +301,7 @@
   project_module_wiki: Wiki
   project_module_repository: Repozitář
   project_module_boards: Diskuse
-  
+
   label_user: Uživatel
   label_user_plural: Uživatelé
   label_user_new: Nový uživatel
@@ -605,7 +605,7 @@
   label_preferences: Nastavení
   label_chronological_order: V chronologickém pořadí
   label_reverse_chronological_order: V obrácaném chronologickém pořadí
-  
+
   button_login: Přihlásit
   button_submit: Potvrdit
   button_save: Uložit
@@ -643,11 +643,11 @@
   button_annotate: Komentovat
   button_update: Aktualizovat
   button_configure: Konfigurovat
-  
+
   status_active: aktivní
   status_registered: registrovaný
   status_locked: uzamčený
-  
+
   text_select_mail_notifications: Vyberte akci při které bude zasláno upozornění emailem.
   text_regexp_info: např. ^[A-Z0-9]+$
   text_min_max_length_info: 0 znamená bez limitu
@@ -684,7 +684,7 @@
   text_destroy_time_entries: Odstranit evidované hodiny.
   text_assign_time_entries_to_project: Přiřadit evidované hodiny projektu
   text_reassign_time_entries: 'Přeřadit evidované hodiny k tomuto úkolu:'
-  
+
   default_role_manager: Manažer
   default_role_developer: Vývojář
   default_role_reporter: Reportér
@@ -706,7 +706,7 @@
   default_priority_immediate: Okamžitá
   default_activity_design: Návhr
   default_activity_development: Vývoj
-  
+
   enumeration_issue_priorities: Priority úkolů
   enumeration_doc_categories: Kategorie dokumentů
   enumeration_activities: Aktivity (sledování času)
@@ -872,7 +872,7 @@
   label_display_used_statuses_only: Zobrazit pouze stavy které jsou použité touto frontou
   label_revision_id: Revize {{value}}
   label_api_access_key: API přístupový klíč
-  label_api_access_key_created_on: API přístupový klíč vytvořen {{value}} 
+  label_api_access_key_created_on: API přístupový klíč vytvořen {{value}}
   label_feeds_access_key: RSS přístupový klíč
   notice_api_access_key_reseted: Váš API přístupový klíč byl resetován.
   setting_rest_api_enabled: Zapnout službu REST
@@ -884,34 +884,6 @@
   permission_add_subprojects: Vytvořit podprojekty
   label_subproject_new: Nový podprojekt
   text_own_membership_delete_confirmation: |-
-<<<<<<< HEAD
-    You are about to remove some or all of your permissions and may no longer be able to edit this project after that.
-    Are you sure you want to continue?
-  label_close_versions: Close completed versions
-  label_board_sticky: Sticky
-  label_board_locked: Locked
-  permission_export_wiki_pages: Export wiki pages
-  setting_cache_formatted_text: Cache formatted text
-  permission_manage_project_activities: Manage project activities
-  error_unable_delete_issue_status: Unable to delete issue status
-  label_profile: Profile
-  permission_manage_subtasks: Manage subtasks
-  field_parent_issue: Parent task
-  label_subtask_plural: Subtasks
-  label_project_copy_notifications: Send email notifications during the project copy
-  error_can_not_delete_custom_field: Unable to delete custom field
-  error_unable_to_connect: Unable to connect ({{value}})
-  error_can_not_remove_role: This role is in use and can not be deleted.
-  error_can_not_delete_tracker: This tracker contains issues and can't be deleted.
-  field_principal: Principal
-  label_my_page_block: My page block
-  notice_failed_to_save_members: "Failed to save member(s): {{errors}}."
-  text_zoom_out: Zoom out
-  text_zoom_in: Zoom in
-  notice_unable_delete_time_entry: Unable to delete time log entry.
-  label_overall_spent_time: Overall spent time
-  field_time_entries: Log time
-=======
     Chystáte se odebrat si některá nebo všechny svá oprávnění a potom již nemusíte být schopni upravit tento projekt.
     Opravdu chcete pokračovat?
   label_close_versions: Zavřít dokončené verze
@@ -948,5 +920,4 @@
   label_user_mail_option_only_owner: Only for things I am the owner of
   setting_default_notification_option: Default notification option
   label_user_mail_option_only_my_events: Only for things I watch or I'm involved in
-  label_user_mail_option_only_assigned: Only for things I am assigned to
->>>>>>> d3381fb5
+  label_user_mail_option_only_assigned: Only for things I am assigned to