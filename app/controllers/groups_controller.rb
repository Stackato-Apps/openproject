--- conflicted
+++ resolved
@@ -16,13 +16,13 @@
   layout 'admin'
 
   before_filter :require_admin
-  before_filter :find_group, :except => [:index, :new, :create]
+  before_filter :find_group, :only => [:destroy, :autocomplete_for_user]
 
 
   # GET /groups
   # GET /groups.xml
   def index
-    @groups = Group.order('lastname ASC').includes(:users).all
+    @groups = Group.order('lastname ASC').all
 
     respond_to do |format|
       format.html # index.html.erb
@@ -52,8 +52,7 @@
 
   # GET /groups/1/edit
   def edit
-    @group = Group.find(params[:id],
-                        :include => [ :projects, :users ])
+    @group = Group.find(params[:id], :include => [ :users, :memberships ])
   end
 
   # POST /groups
@@ -76,11 +75,8 @@
   # PUT /groups/1
   # PUT /groups/1.xml
   def update
-<<<<<<< HEAD
-=======
     @group = Group.find(params[:id], :include => :users)
 
->>>>>>> 620fc311
     respond_to do |format|
       if @group.update_attributes(params[:group])
         flash[:notice] = l(:notice_successful_update)
@@ -105,14 +101,9 @@
   end
 
   def add_users
-<<<<<<< HEAD
-    @users = User.find_all_by_id(params[:user_ids])
+    @group = Group.find(params[:id], :include => :users )
+    @users = User.find_all_by_id(params[:user_ids], :include => :memberships)
     @group.users << @users
-=======
-    @group = Group.find(params[:id], :include => :users)
-    users = User.find_all_by_id(params[:user_ids])
-    @group.users << users if request.post?
->>>>>>> 620fc311
     respond_to do |format|
       format.html { redirect_to :controller => 'groups', :action => 'edit', :id => @group, :tab => 'users' }
       format.js { render :action => 'change_members' }
@@ -120,12 +111,8 @@
   end
 
   def remove_user
-<<<<<<< HEAD
-    @group.users.delete(User.find(params[:user_id]))
-=======
     @group = Group.find(params[:id], :include => :users)
-    @group.users.delete(User.find(params[:user_id])) if request.post?
->>>>>>> 620fc311
+    @group.users.delete(User.find(params[:user_id], :include => :memberships))
     respond_to do |format|
       format.html { redirect_to :controller => 'groups', :action => 'edit', :id => @group, :tab => 'users' }
       format.js { render :action => 'change_members' }
@@ -137,12 +124,8 @@
     render :layout => false
   end
 
-<<<<<<< HEAD
   def create_memberships
-=======
-  def edit_membership
-    @group = Group.find(params[:id], :include => :projects)
->>>>>>> 620fc311
+    @group = Group.find(params[:id])
     @membership = Member.edit_membership(params[:membership_id], params[:membership], @group)
     @membership.save
 
@@ -155,12 +138,8 @@
   alias :edit_membership :create_memberships
 
   def destroy_membership
-<<<<<<< HEAD
     Member.find(params[:membership_id]).destroy
-=======
-    @group = Group.find(params[:id], :include => :projects)
-    Member.find(params[:membership_id]).destroy if request.post?
->>>>>>> 620fc311
+    @group = Group.find(params[:id])
     respond_to do |format|
       format.html { redirect_to :controller => 'groups', :action => 'edit', :id => @group, :tab => 'memberships' }
       format.js { render :action => 'destroy_memberships' }
