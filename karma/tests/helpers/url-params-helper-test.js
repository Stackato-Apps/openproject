--- conflicted
+++ resolved
@@ -56,39 +56,23 @@
     });
   });
 
-<<<<<<< HEAD
-  describe('encodeQueryForJsonParams', function(){
-=======
   describe('encodeQueryJsonParams', function(){
->>>>>>> 3ff65ba3
     var query;
 
     beforeEach(function() {
       var filter = {
-<<<<<<< HEAD
-        modelName: 'sosse',
-        name: 'sosse_id',
-=======
         modelName: 'soße',
         name: 'soße_id',
->>>>>>> 3ff65ba3
         type: 'list model',
         operator: '=',
         values: ['knoblauch']
       };
       query = new Query({
         id: 1,
-<<<<<<< HEAD
-        name: 'knoblauch sosse',
-        projectId: 2,
-        displaySums: true,
-        columns: ['type', 'status', 'sosse'],
-=======
         name: 'knoblauch soße',
         projectId: 2,
         displaySums: true,
         columns: [{ name: 'type' }, { name: 'status' }, { name: 'soße' }],
->>>>>>> 3ff65ba3
         groupBy: 'status',
         sortCriteria: 'type:desc',
         filters: [filter]
@@ -96,102 +80,39 @@
     });
 
     it('should encode query to params JSON', function() {
-<<<<<<< HEAD
-      var encodedJSON = UrlParamsHelper.encodeQueryForJsonParams(query);
-      var expectedJSON = "{\"p\":2,\"g\":\"status\",\"t\":\"type:desc\",\"f\":[{\"n\":\"sosse_id\",\"m\":\"sosse\",\"o\":\"%3D\",\"t\":\"list model\",\"v\":[\"knoblauch\"]}]}";
-=======
       var encodedJSON = UrlParamsHelper.encodeQueryJsonParams(query);
       var expectedJSON = "{\"c\":[\"type\",\"status\",\"soße\"],\"s\":true,\"p\":2,\"g\":\"status\",\"t\":\"type:desc\",\"f\":[{\"n\":\"soße_id\",\"m\":\"soße\",\"o\":\"%3D\",\"t\":\"list model\",\"v\":[\"knoblauch\"]}]}";
->>>>>>> 3ff65ba3
       expect(encodedJSON).to.eq(expectedJSON);
     })
   });
 
-<<<<<<< HEAD
-  describe('encodeQueryForNonUpdateJsonParams', function(){
-    var query;
-
-    beforeEach(function() {
-      var filter = {
-        modelName: 'sosse',
-        name: 'sosse_id',
-        type: 'list model',
-        operator: '=',
-        values: ['knoblauch']
-      };
-      query = new Query({
-        id: 1,
-        name: 'knoblauch sosse',
-        projectId: 2,
-        displaySums: true,
-        columns: [{ name: 'type' }, { name: 'status' }, { name: 'sosse' }],
-        groupBy: 'status',
-        sortCriteria: 'type:desc',
-        filters: [filter]
-      }, { rawFilters: true });
-    });
-
-    it('should encode query to params JSON', function() {
-      var encodedJSON = UrlParamsHelper.encodeQueryForNonUpdateJsonParams(query);
-      var expectedJSON = "{\"c\":[\"type\",\"status\",\"sosse\"],\"s\":true}";
-      expect(encodedJSON).to.eq(expectedJSON);
-    });
-  });
-
-  describe('decodeQueryFromJsonParams', function() {
-    var updateRequiringParams;
-    var nonUpdateRequiringParams;
-    var queryId;
-
-    beforeEach(function() {
-      updateRequiringParams = "{\"p\":2,\"g\":\"status\",\"t\":\"type:desc\",\"f\":[{\"n\":\"sosse_id\",\"m\":\"sosse\",\"o\":\"%3D\",\"t\":\"list model\",\"v\":[\"knoblauch\"]}]}";
-      nonUpdateRequiringParams = "{\"c\":[\"type\",\"status\",\"sosse\"],\"s\":true}";
-=======
   describe('decodeQueryFromJsonParams', function() {
     var params;
     var queryId;
 
     beforeEach(function() {
       params = "{\"c\":[\"type\",\"status\",\"soße\"],\"s\":true,\"p\":2,\"g\":\"status\",\"t\":\"type:desc\",\"f\":[{\"n\":\"soße_id\",\"m\":\"soße\",\"o\":\"%3D\",\"t\":\"list model\",\"v\":[\"knoblauch\"]}]}";
->>>>>>> 3ff65ba3
       queryId = 2;
     });
 
     it('should decode query params to object', function() {
-<<<<<<< HEAD
-      var decodedQueryParams = UrlParamsHelper.decodeQueryFromJsonParams(queryId, updateRequiringParams, nonUpdateRequiringParams);
-=======
       var decodedQueryParams = UrlParamsHelper.decodeQueryFromJsonParams(queryId, params);
->>>>>>> 3ff65ba3
 
       var expected = {
         id: queryId,
         projectId: 2,
         displaySums: true,
-<<<<<<< HEAD
-        columns: [{ name: 'type' }, { name: 'status' }, { name: 'sosse' }],
-        groupBy: 'status',
-        sortCriteria: 'type:desc',
-        filters: [{
-          modelName: 'sosse',
-          name: 'sosse_id',
-=======
         columns: [{ name: 'type' }, { name: 'status' }, { name: 'soße' }],
         groupBy: 'status',
         sortCriteria: 'type:desc',
         filters: [{
           modelName: 'soße',
           name: 'soße_id',
->>>>>>> 3ff65ba3
           type: 'list model',
           operator: '=',
           values: ['knoblauch']
         }]
-<<<<<<< HEAD
-      }
-=======
       };
->>>>>>> 3ff65ba3
 
       expect(angular.equals(decodedQueryParams, expected)).to.be.true;
     });
