#-- encoding: UTF-8
#-- copyright
# OpenProject is a project management system.
# Copyright (C) 2012-2014 the OpenProject Foundation (OPF)
#
# This program is free software; you can redistribute it and/or
# modify it under the terms of the GNU General Public License version 3.
#
# OpenProject is a fork of ChiliProject, which is a fork of Redmine. The copyright follows:
# Copyright (C) 2006-2013 Jean-Philippe Lang
# Copyright (C) 2010-2013 the ChiliProject Team
#
# This program is free software; you can redistribute it and/or
# modify it under the terms of the GNU General Public License
# as published by the Free Software Foundation; either version 2
# of the License, or (at your option) any later version.
#
# This program is distributed in the hope that it will be useful,
# but WITHOUT ANY WARRANTY; without even the implied warranty of
# MERCHANTABILITY or FITNESS FOR A PARTICULAR PURPOSE.  See the
# GNU General Public License for more details.
#
# You should have received a copy of the GNU General Public License
# along with this program; if not, write to the Free Software
# Foundation, Inc., 51 Franklin Street, Fifth Floor, Boston, MA  02110-1301, USA.
#
# See doc/COPYRIGHT.rdoc for more details.
#++
require File.expand_path('../../test_helper', __FILE__)
require 'account_controller'

# Re-raise errors caught by the controller.
class AccountController; def rescue_action(e) raise e end; end

describe AccountController do
  render_views

  before do
    @controller = AccountController.new
    @request    = ActionController::TestRequest.new
    @response   = ActionController::TestResponse.new
    User.current = nil
  end

  it 'login_with_wrong_password' do
    post :login, :username => 'admin', :password => 'bad'
    assert_response :success
    assert_template 'login'
    assert_select "div.flash.error.icon.icon-error", /Invalid user or password/
  end

  it 'login' do
    get :login
    assert_template 'login'
  end

  it 'login_should_reset_session' do
    @controller.should_receive(:reset_session).once

    post :login, :username => 'jsmith', :password => 'jsmith'
    assert_response 302
  end

  it 'login_with_logged_account' do
    @request.session[:user_id] = 2
    get :login
    assert_redirected_to home_url
  end

<<<<<<< HEAD
  if Object.const_defined?(:OpenID)

  it 'login_with_openid_for_existing_user' do
    Setting.self_registration = '3'
    Setting.openid = '1'
    existing_user = User.new(:firstname => 'Cool',
                             :lastname => 'User',
                             :mail => 'user@somedomain.com',
                             :identity_url => 'http://openid.example.com/good_user')
    existing_user.login = 'cool_user'
    assert existing_user.save!

    post :login, :openid_url => existing_user.identity_url
    assert_redirected_to '/my/first_login'
  end

  it 'login_with_invalid_openid_provider' do
    Setting.self_registration = '0'
    Setting.openid = '1'
    post :login, :openid_url => 'http;//openid.example.com/good_user'
    assert_redirected_to home_url
  end

  it 'login_with_openid_for_existing_non_active_user' do
    Setting.self_registration = '2'
    Setting.openid = '1'
    existing_user = User.new(:firstname => 'Cool',
                             :lastname => 'User',
                             :mail => 'user@somedomain.com',
                             :identity_url => 'http://openid.example.com/good_user',
                             :status => User::STATUSES[:registered])
    existing_user.login = 'cool_user'
    assert existing_user.save!

    post :login, :openid_url => existing_user.identity_url
    assert_redirected_to '/login'
  end

  it 'login_with_openid_with_new_user_created' do
    Setting.self_registration = '3'
    Setting.openid = '1'
    post :login, :openid_url => 'http://openid.example.com/good_user'
    assert_redirected_to '/my/account'
    user = User.find_by_login('cool_user')
    assert user
    assert_equal 'Cool', user.firstname
    assert_equal 'User', user.lastname
  end

  it 'login_with_openid_with_new_user_and_self_registration_off' do
    Setting.self_registration = '0'
    Setting.openid = '1'
    post :login, :openid_url => 'http://openid.example.com/good_user'
    assert_redirected_to home_url
    user = User.find_by_login('cool_user')
    assert ! user
  end

  it 'login_with_openid_with_new_user_created_with_email_activation_should_have_a_token' do
    Setting.self_registration = '1'
    Setting.openid = '1'
    post :login, :openid_url => 'http://openid.example.com/good_user'
    assert_redirected_to '/login'
    user = User.find_by_login('cool_user')
    assert user

    token = Token.find_by_user_id_and_action(user.id, 'register')
    assert token
  end

  it 'login_with_openid_with_new_user_created_with_manual_activation' do
    Setting.self_registration = '2'
    Setting.openid = '1'
    post :login, :openid_url => 'http://openid.example.com/good_user'
    assert_redirected_to '/login'
    user = User.find_by_login('cool_user')
    assert user
    assert_equal User::STATUSES[:registered], user.status
  end

  it 'login_with_openid_with_new_user_with_conflict_should_register' do
    Setting.self_registration = '3'
    Setting.openid = '1'
    existing_user = User.new(:firstname => 'Cool', :lastname => 'User', :mail => 'user@somedomain.com')
    existing_user.login = 'cool_user'
    assert existing_user.save!

    post :login, :openid_url => 'http://openid.example.com/good_user'
    assert_response :success
    assert_template 'register'
    assert assigns(:user)
    assert_equal 'http://openid.example.com/good_user', assigns(:user)[:identity_url]
  end

  it 'setting_openid_should_return_true_when_set_to_true' do
    Setting.openid = '1'
    assert_equal true, Setting.openid?
  end

  else
    puts "Skipping openid tests."
  end

  it 'logout' do
=======
  def test_logout
>>>>>>> 2ee3c09b
    @request.session[:user_id] = 2
    get :logout
    assert_redirected_to '/'
    assert_nil @request.session[:user_id]
  end

  it 'logout_should_reset_session' do
    @controller.should_receive(:reset_session).once

    @request.session[:user_id] = 2
    get :logout
    assert_response 302
  end
end<|MERGE_RESOLUTION|>--- conflicted
+++ resolved
@@ -67,114 +67,7 @@
     assert_redirected_to home_url
   end
 
-<<<<<<< HEAD
-  if Object.const_defined?(:OpenID)
-
-  it 'login_with_openid_for_existing_user' do
-    Setting.self_registration = '3'
-    Setting.openid = '1'
-    existing_user = User.new(:firstname => 'Cool',
-                             :lastname => 'User',
-                             :mail => 'user@somedomain.com',
-                             :identity_url => 'http://openid.example.com/good_user')
-    existing_user.login = 'cool_user'
-    assert existing_user.save!
-
-    post :login, :openid_url => existing_user.identity_url
-    assert_redirected_to '/my/first_login'
-  end
-
-  it 'login_with_invalid_openid_provider' do
-    Setting.self_registration = '0'
-    Setting.openid = '1'
-    post :login, :openid_url => 'http;//openid.example.com/good_user'
-    assert_redirected_to home_url
-  end
-
-  it 'login_with_openid_for_existing_non_active_user' do
-    Setting.self_registration = '2'
-    Setting.openid = '1'
-    existing_user = User.new(:firstname => 'Cool',
-                             :lastname => 'User',
-                             :mail => 'user@somedomain.com',
-                             :identity_url => 'http://openid.example.com/good_user',
-                             :status => User::STATUSES[:registered])
-    existing_user.login = 'cool_user'
-    assert existing_user.save!
-
-    post :login, :openid_url => existing_user.identity_url
-    assert_redirected_to '/login'
-  end
-
-  it 'login_with_openid_with_new_user_created' do
-    Setting.self_registration = '3'
-    Setting.openid = '1'
-    post :login, :openid_url => 'http://openid.example.com/good_user'
-    assert_redirected_to '/my/account'
-    user = User.find_by_login('cool_user')
-    assert user
-    assert_equal 'Cool', user.firstname
-    assert_equal 'User', user.lastname
-  end
-
-  it 'login_with_openid_with_new_user_and_self_registration_off' do
-    Setting.self_registration = '0'
-    Setting.openid = '1'
-    post :login, :openid_url => 'http://openid.example.com/good_user'
-    assert_redirected_to home_url
-    user = User.find_by_login('cool_user')
-    assert ! user
-  end
-
-  it 'login_with_openid_with_new_user_created_with_email_activation_should_have_a_token' do
-    Setting.self_registration = '1'
-    Setting.openid = '1'
-    post :login, :openid_url => 'http://openid.example.com/good_user'
-    assert_redirected_to '/login'
-    user = User.find_by_login('cool_user')
-    assert user
-
-    token = Token.find_by_user_id_and_action(user.id, 'register')
-    assert token
-  end
-
-  it 'login_with_openid_with_new_user_created_with_manual_activation' do
-    Setting.self_registration = '2'
-    Setting.openid = '1'
-    post :login, :openid_url => 'http://openid.example.com/good_user'
-    assert_redirected_to '/login'
-    user = User.find_by_login('cool_user')
-    assert user
-    assert_equal User::STATUSES[:registered], user.status
-  end
-
-  it 'login_with_openid_with_new_user_with_conflict_should_register' do
-    Setting.self_registration = '3'
-    Setting.openid = '1'
-    existing_user = User.new(:firstname => 'Cool', :lastname => 'User', :mail => 'user@somedomain.com')
-    existing_user.login = 'cool_user'
-    assert existing_user.save!
-
-    post :login, :openid_url => 'http://openid.example.com/good_user'
-    assert_response :success
-    assert_template 'register'
-    assert assigns(:user)
-    assert_equal 'http://openid.example.com/good_user', assigns(:user)[:identity_url]
-  end
-
-  it 'setting_openid_should_return_true_when_set_to_true' do
-    Setting.openid = '1'
-    assert_equal true, Setting.openid?
-  end
-
-  else
-    puts "Skipping openid tests."
-  end
-
   it 'logout' do
-=======
-  def test_logout
->>>>>>> 2ee3c09b
     @request.session[:user_id] = 2
     get :logout
     assert_redirected_to '/'
