--- conflicted
+++ resolved
@@ -222,12 +222,6 @@
     end
   end
 
-<<<<<<< HEAD
-  puts ""
-  print "......create planning elements"
-
-=======
->>>>>>> eedb22a2
   ## create some messages
 
   puts ""
