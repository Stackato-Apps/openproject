--- conflicted
+++ resolved
@@ -45,15 +45,9 @@
 
       context "with a valid HTTP authentication" do
         setup do
-<<<<<<< HEAD
-          @user = User.generate_with_protected!(:password => 'my_password', :password_confirmation => 'my_password')
-          @authorization = ActionController::HttpAuthentication::Basic.encode_credentials(@user.login, 'my_password')
-          get "/api/v1/news.xml", nil, :authorization => @authorization
-=======
           @user = User.generate_with_protected!(:password => 'adminADMIN!', :password_confirmation => 'adminADMIN!')
           @authorization = ActionController::HttpAuthentication::Basic.encode_credentials(@user.login, 'adminADMIN!')
-          get "/news.xml", nil, :authorization => @authorization
->>>>>>> 3be28209
+          get "/api/v1/news.xml", nil, :authorization => @authorization
         end
 
         should respond_with :unauthorized
@@ -96,15 +90,9 @@
 
       context "with a valid HTTP authentication" do
         setup do
-<<<<<<< HEAD
-          @user = User.generate_with_protected!(:password => 'my_password', :password_confirmation => 'my_password')
-          @authorization = ActionController::HttpAuthentication::Basic.encode_credentials(@user.login, 'my_password')
-          get "/api/v1/news.json", nil, :authorization => @authorization
-=======
           @user = User.generate_with_protected!(:password => 'adminADMIN!', :password_confirmation => 'adminADMIN!')
           @authorization = ActionController::HttpAuthentication::Basic.encode_credentials(@user.login, 'adminADMIN!')
-          get "/news.json", nil, :authorization => @authorization
->>>>>>> 3be28209
+          get "/api/v1/news.json", nil, :authorization => @authorization
         end
 
         should respond_with :unauthorized
