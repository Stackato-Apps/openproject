--- conflicted
+++ resolved
@@ -21,21 +21,13 @@
     <td class="id"><%= link_to h(ver.version), :action => 'show', :id => @page.title, :project_id => @page.project, :version => ver.version %></td>
     <td class="checkbox">
       <% if show_diff && (line_num < @versions.size)  %>
-<<<<<<< HEAD
-      <label for="<%="cb-#{line_num}"%>" class="hidden-for-sighted"><%=l(:description_compare_from) + " " + ver.version.to_s %></label>
-=======
       <label for="<%="cb-#{line_num}"%>" class="hidden-for-sighted"><%=l(:description_compare_from) + " " + h(ver.version.to_s) %></label>
->>>>>>> 7100005d
         <%= radio_button_tag('version', ver.version, (line_num==1), :id => "cb-#{line_num}", :onclick => "$('cbto-#{line_num+1}').checked=true;") %>
       <% end %>
     </td>
     <td class="checkbox">
       <% if show_diff && (line_num > 1) %>
-<<<<<<< HEAD
-        <label for="<%="cbto-#{line_num}"%>" class="hidden-for-sighted"><%=l(:description_compare_to) + " " + ver.version.to_s %></label>
-=======
         <label for="<%="cbto-#{line_num}"%>" class="hidden-for-sighted"><%=l(:description_compare_to) + " " + h(ver.version.to_s) %></label>
->>>>>>> 7100005d
         <%= radio_button_tag('version_from', ver.version, (line_num==2), :id => "cbto-#{line_num}") %>
       <% end %>
     </td>
