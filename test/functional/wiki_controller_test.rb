# redMine - project management software
# Copyright (C) 2006-2007  Jean-Philippe Lang
#
# This program is free software; you can redistribute it and/or
# modify it under the terms of the GNU General Public License
# as published by the Free Software Foundation; either version 2
# of the License, or (at your option) any later version.
#
# This program is distributed in the hope that it will be useful,
# but WITHOUT ANY WARRANTY; without even the implied warranty of
# MERCHANTABILITY or FITNESS FOR A PARTICULAR PURPOSE.  See the
# GNU General Public License for more details.
#
# You should have received a copy of the GNU General Public License
# along with this program; if not, write to the Free Software
# Foundation, Inc., 51 Franklin Street, Fifth Floor, Boston, MA  02110-1301, USA.

require File.dirname(__FILE__) + '/../test_helper'
require 'wiki_controller'

# Re-raise errors caught by the controller.
class WikiController; def rescue_action(e) raise e end; end

class WikiControllerTest < ActionController::TestCase
  fixtures :projects, :users, :roles, :members, :member_roles, :enabled_modules, :wikis, :wiki_pages, :wiki_contents, :journals, :attachments

  def setup
    @controller = WikiController.new
    @request    = ActionController::TestRequest.new
    @response   = ActionController::TestResponse.new
    User.current = nil
  end

  def test_show_start_page
    get :show, :project_id => 'ecookbook'
    assert_response :success
    assert_template 'show'
    assert_tag :tag => 'h1', :content => /CookBook documentation/

    # child_pages macro
    assert_tag :ul, :attributes => { :class => 'pages-hierarchy' },
               :child => { :tag => 'li',
                           :child => { :tag => 'a', :attributes => { :href => '/projects/ecookbook/wiki/Page_with_an_inline_image' },
                                                    :content => 'Page with an inline image' } }
  end

  def test_show_page_with_name
    get :show, :project_id => 1, :page => 'Another_page'
    assert_response :success
    assert_template 'show'
    assert_tag :tag => 'h1', :content => /Another page/
    # Included page with an inline image
    assert_tag :tag => 'p', :content => /This is an inline image/
    assert_tag :tag => 'img', :attributes => { :src => '/attachments/download/3',
                                               :alt => 'This is a logo' }
  end

  def test_show_with_sidebar
    page = Project.find(1).wiki.pages.new(:title => 'Sidebar')
    page.content = WikiContent.new(:text => 'Side bar content for test_show_with_sidebar')
    page.save!
    
    get :show, :project_id => 1, :page => 'Another_page'
    assert_response :success
    assert_tag :tag => 'div', :attributes => {:id => 'sidebar'},
                              :content => /Side bar content for test_show_with_sidebar/
  end

  def test_show_unexistent_page_without_edit_right
    get :show, :project_id => 1, :page => 'Unexistent page'
    assert_response 404
  end

  def test_show_unexistent_page_with_edit_right
    @request.session[:user_id] = 2
    get :show, :project_id => 1, :page => 'Unexistent page'
    assert_response :success
    assert_template 'edit'
  end

  def test_create_page
    @request.session[:user_id] = 2
    post :update, :project_id => 1,
                :page => 'New page',
                :content => {:comments => 'Created the page',
                             :text => "h1. New page\n\nThis is a new page",
                             :version => 0}
    assert_redirected_to :action => 'show', :project_id => 'ecookbook', :page => 'New_page'
    page = Project.find(1).wiki.find_page('New page')
    assert !page.new_record?
    assert_not_nil page.content
    assert_equal 'Created the page', page.content.comments
  end

  def test_create_page_with_attachments
    @request.session[:user_id] = 2
    assert_difference 'WikiPage.count' do
      assert_difference 'Attachment.count' do
        post :update, :project_id => 1,
                    :page => 'New page',
                    :content => {:comments => 'Created the page',
                                 :text => "h1. New page\n\nThis is a new page",
                                 :lock_version => 0},
                    :attachments => {'1' => {'file' => uploaded_test_file('testfile.txt', 'text/plain')}}
      end
    end
    page = Project.find(1).wiki.find_page('New page')
    assert_equal 1, page.attachments.count
    assert_equal 'testfile.txt', page.attachments.first.filename
  end

  def test_preview
    @request.session[:user_id] = 2
    xhr :post, :preview, :project_id => 1, :page => 'CookBook_documentation',
                                   :content => { :comments => '',
                                                 :text => 'this is a *previewed text*',
                                                 :version => 3 }
    assert_response :success
    assert_template 'common/_preview'
    assert_tag :tag => 'strong', :content => /previewed text/
  end

  def test_preview_new_page
    @request.session[:user_id] = 2
    xhr :post, :preview, :project_id => 1, :page => 'New page',
                                   :content => { :text => 'h1. New page',
                                                 :comments => '',
                                                 :version => 0 }
    assert_response :success
    assert_template 'common/_preview'
    assert_tag :tag => 'h1', :content => /New page/
  end

  def test_history
    get :history, :project_id => 1, :page => 'CookBook_documentation'
    assert_response :success
    assert_template 'history'
    assert_not_nil assigns(:versions)
    assert_equal 3, assigns(:versions).size
    assert_select "input[type=submit][name=commit]"
  end

  def test_history_with_one_version
    get :history, :project_id => 1, :page => 'Another_page'
    assert_response :success
    assert_template 'history'
    assert_not_nil assigns(:versions)
    assert_equal 1, assigns(:versions).size
    assert_select "input[type=submit][name=commit]", false
  end

  def test_diff
    get :diff, :project_id => 1, :page => 'CookBook_documentation', :version => 2, :version_from => 1
    assert_response :success
    assert_template 'diff'
    assert_tag :tag => 'span', :attributes => { :class => 'diff_in'},
                               :content => /updated/
  end

  def test_annotate
    get :annotate, :project_id => 1, :page =>  'CookBook_documentation', :version => 2
    assert_response :success
    assert_template 'annotate'
    # Line 1
    assert_tag :tag => 'tr', :child => { :tag => 'th', :attributes => {:class => 'line-num'}, :content => '1' },
                             :child => { :tag => 'td', :attributes => {:class => 'author'}, :content => /John Smith/ },
                             :child => { :tag => 'td', :content => /h1\. CookBook documentation/ }
    # Line 2
    assert_tag :tag => 'tr', :child => { :tag => 'th', :attributes => {:class => 'line-num'}, :content => '2' },
                             :child => { :tag => 'td', :attributes => {:class => 'author'}, :content => /redMine Admin/ },
                             :child => { :tag => 'td', :content => /Some updated \[\[documentation\]\] here/ }
  end

  def test_rename_with_redirect
    @request.session[:user_id] = 2
    post :rename, :project_id => 1, :page => 'Another_page',
                            :wiki_page => { :title => 'Another renamed page',
                                            :redirect_existing_links => 1 }
    assert_redirected_to :action => 'show', :project_id => 'ecookbook', :page => 'Another_renamed_page'
    wiki = Project.find(1).wiki
    # Check redirects
    assert_not_nil wiki.find_page('Another page')
    assert_nil wiki.find_page('Another page', :with_redirect => false)
  end

  def test_rename_without_redirect
    @request.session[:user_id] = 2
    post :rename, :project_id => 1, :page => 'Another_page',
                            :wiki_page => { :title => 'Another renamed page',
                                            :redirect_existing_links => "0" }
    assert_redirected_to :action => 'show', :project_id => 'ecookbook', :page => 'Another_renamed_page'
    wiki = Project.find(1).wiki
    # Check that there's no redirects
    assert_nil wiki.find_page('Another page')
  end

  def test_destroy_child
    @request.session[:user_id] = 2
    delete :destroy, :project_id => 1, :page => 'Child_1'
    assert_redirected_to :action => 'index', :project_id => 'ecookbook'
  end

  def test_destroy_parent
    @request.session[:user_id] = 2
    assert_no_difference('WikiPage.count') do
      delete :destroy, :project_id => 1, :page => 'Another_page'
    end
    assert_response :success
    assert_template 'destroy'
  end

  def test_destroy_parent_with_nullify
    @request.session[:user_id] = 2
    assert_difference('WikiPage.count', -1) do
      delete :destroy, :project_id => 1, :page => 'Another_page', :todo => 'nullify'
    end
    assert_redirected_to :action => 'index', :project_id => 'ecookbook'
    assert_nil WikiPage.find_by_id(2)
  end

  def test_destroy_parent_with_cascade
    @request.session[:user_id] = 2
    assert_difference('WikiPage.count', -3) do
      delete :destroy, :project_id => 1, :page => 'Another_page', :todo => 'destroy'
    end
    assert_redirected_to :action => 'index', :project_id => 'ecookbook'
    assert_nil WikiPage.find_by_id(2)
    assert_nil WikiPage.find_by_id(5)
  end

  def test_destroy_parent_with_reassign
    @request.session[:user_id] = 2
    assert_difference('WikiPage.count', -1) do
      delete :destroy, :project_id => 1, :page => 'Another_page', :todo => 'reassign', :reassign_to_id => 1
    end
    assert_redirected_to :action => 'index', :project_id => 'ecookbook'
    assert_nil WikiPage.find_by_id(2)
    assert_equal WikiPage.find(1), WikiPage.find_by_id(5).parent
  end
<<<<<<< HEAD

  def test_page_index
    get :page_index, :project_id => 'ecookbook'
=======
  
  def test_index
    get :index, :project_id => 'ecookbook'
>>>>>>> 70bf0706
    assert_response :success
    assert_template 'index'
    pages = assigns(:pages)
    assert_not_nil pages
    assert_equal Project.find(1).wiki.pages.size, pages.size

    assert_tag :ul, :attributes => { :class => 'pages-hierarchy' },
                    :child => { :tag => 'li', :child => { :tag => 'a', :attributes => { :href => '/projects/ecookbook/wiki/CookBook_documentation' },
                                              :content => 'CookBook documentation' },
                                :child => { :tag => 'ul',
                                            :child => { :tag => 'li',
                                                        :child => { :tag => 'a', :attributes => { :href => '/projects/ecookbook/wiki/Page_with_an_inline_image' },
                                                                                 :content => 'Page with an inline image' } } } },
                    :child => { :tag => 'li', :child => { :tag => 'a', :attributes => { :href => '/projects/ecookbook/wiki/Another_page' },
                                                                       :content => 'Another page' } }
  end

  context "GET :export" do
    context "with an authorized user to export the wiki" do
      setup do
        @request.session[:user_id] = 2
        get :export, :project_id => 'ecookbook'
      end
      
      should_respond_with :success
      should_assign_to :pages
      should_respond_with_content_type "text/html"
      should "export all of the wiki pages to a single html file" do
        assert_select "a[name=?]", "CookBook_documentation"
        assert_select "a[name=?]", "Another_page"
        assert_select "a[name=?]", "Page_with_an_inline_image"
      end
      
    end

    context "with an unauthorized user" do
      setup do
        get :export, :project_id => 'ecookbook'

        should_respond_with :redirect
        should_redirect_to('wiki index') { {:action => 'show', :project_id => @project, :page => nil} }
      end
    end
  end

  context "GET :date_index" do
    setup do
      get :date_index, :project_id => 'ecookbook'
    end

    should_respond_with :success
    should_assign_to :pages
    should_assign_to :pages_by_date
    should_render_template 'wiki/date_index'
    
  end
  
  def test_not_found
    get :show, :project_id => 999
    assert_response 404
  end

  def test_protect_page
    page = WikiPage.find_by_wiki_id_and_title(1, 'Another_page')
    assert !page.protected?
    @request.session[:user_id] = 2
    post :protect, :project_id => 1, :page => page.title, :protected => '1'
    assert_redirected_to :action => 'show', :project_id => 'ecookbook', :page => 'Another_page'
    assert page.reload.protected?
  end

  def test_unprotect_page
    page = WikiPage.find_by_wiki_id_and_title(1, 'CookBook_documentation')
    assert page.protected?
    @request.session[:user_id] = 2
    post :protect, :project_id => 1, :page => page.title, :protected => '0'
    assert_redirected_to :action => 'show', :project_id => 'ecookbook', :page => 'CookBook_documentation'
    assert !page.reload.protected?
  end

  def test_show_page_with_edit_link
    @request.session[:user_id] = 2
    get :show, :project_id => 1
    assert_response :success
    assert_template 'show'
    assert_tag :tag => 'a', :attributes => { :href => '/projects/1/wiki/CookBook_documentation/edit' }
  end

  def test_show_page_without_edit_link
    @request.session[:user_id] = 4
    get :show, :project_id => 1
    assert_response :success
    assert_template 'show'
    assert_no_tag :tag => 'a', :attributes => { :href => '/projects/1/wiki/CookBook_documentation/edit' }
  end

  def test_edit_unprotected_page
    # Non members can edit unprotected wiki pages
    @request.session[:user_id] = 4
    get :edit, :project_id => 1, :page => 'Another_page'
    assert_response :success
    assert_template 'edit'
  end

  def test_edit_protected_page_by_nonmember
    # Non members can't edit protected wiki pages
    @request.session[:user_id] = 4
    get :edit, :project_id => 1, :page => 'CookBook_documentation'
    assert_response 403
  end

  def test_edit_protected_page_by_member
    @request.session[:user_id] = 2
    get :edit, :project_id => 1, :page => 'CookBook_documentation'
    assert_response :success
    assert_template 'edit'
  end

  def test_history_of_non_existing_page_should_return_404
    get :history, :project_id => 1, :page => 'Unknown_page'
    assert_response 404
  end
end<|MERGE_RESOLUTION|>--- conflicted
+++ resolved
@@ -237,15 +237,9 @@
     assert_nil WikiPage.find_by_id(2)
     assert_equal WikiPage.find(1), WikiPage.find_by_id(5).parent
   end
-<<<<<<< HEAD
-
-  def test_page_index
-    get :page_index, :project_id => 'ecookbook'
-=======
   
   def test_index
     get :index, :project_id => 'ecookbook'
->>>>>>> 70bf0706
     assert_response :success
     assert_template 'index'
     pages = assigns(:pages)
