--- conflicted
+++ resolved
@@ -32,12 +32,9 @@
 * `#1718` Invalidate server side sessions on logout
 * `#1719` Set X-Frame-Options to same origin
 * `#1748` Add option to diable browser cache
-<<<<<<< HEAD
+* `#2332` [Timelines] Field "planning comparisons" does not check for valid input
 * `#2581` Include also end date when sorting workpackges in timelines module
-=======
-* `#2332` [Timelines] Field "planning comparisons" does not check for valid input
 * `#2591` Fix: Costs prevents work package context menu
->>>>>>> 3964a7b2
 * `#3018` Fix: Stored queries grouping by attribute is not working
 * `#3020` Fix: E-mail Message-ID header is not unique for Work Package mails
 * `#3021` Fix: emails sent for own changes
