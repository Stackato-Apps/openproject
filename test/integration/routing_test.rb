#-- encoding: UTF-8
#-- copyright
# OpenProject is a project management system.
# Copyright (C) 2012-2014 the OpenProject Foundation (OPF)
#
# This program is free software; you can redistribute it and/or
# modify it under the terms of the GNU General Public License version 3.
#
# OpenProject is a fork of ChiliProject, which is a fork of Redmine. The copyright follows:
# Copyright (C) 2006-2013 Jean-Philippe Lang
# Copyright (C) 2010-2013 the ChiliProject Team
#
# This program is free software; you can redistribute it and/or
# modify it under the terms of the GNU General Public License
# as published by the Free Software Foundation; either version 2
# of the License, or (at your option) any later version.
#
# This program is distributed in the hope that it will be useful,
# but WITHOUT ANY WARRANTY; without even the implied warranty of
# MERCHANTABILITY or FITNESS FOR A PARTICULAR PURPOSE.  See the
# GNU General Public License for more details.
#
# You should have received a copy of the GNU General Public License
# along with this program; if not, write to the Free Software
# Foundation, Inc., 51 Franklin Street, Fifth Floor, Boston, MA  02110-1301, USA.
#
# See doc/COPYRIGHT.rdoc for more details.
#++
require File.expand_path('../../test_helper', __FILE__)

describe "Routing", type: :routing do
  context "activities" do
    it { should route(:get, "/activity").to( :controller => 'activities',
                                        :action => 'index' ) }
    it { should route(:get, "/activity.atom").to( :controller => 'activities',
                                             :action => 'index',
                                             :format => 'atom' ) }

    it "route /activities to activities#index" do
      assert_recognizes({ :controller => 'activities', :action => 'index' }, "/activities")
    end
    it "route /activites.atom to activities#index" do
      assert_recognizes({ :controller => 'activities', :action => 'index', :format => 'atom' }, "/activities.atom")
    end

    it { should route(:get, "projects/eCookbook/activity").to( :controller => 'activities',
                                                          :action => 'index',
                                                          :project_id => "eCookbook" ) }

    it { should route(:get, "projects/eCookbook/activity.atom").to( :controller => 'activities',
                                                               :action => 'index',
                                                               :project_id => "eCookbook",
                                                               :format => 'atom') }

    it "route project/eCookbook/activities to activities#index" do
      assert_recognizes({ :controller => 'activities', :action => 'index', :project_id => "eCookbook" }, "/projects/eCookbook/activities")
    end
    it "route project/eCookbook/activites.atom to activities#index" do
      assert_recognizes({ :controller => 'activities', :action => 'index', :format => 'atom', :project_id => "eCookbook" }, "/projects/eCookbook/activities.atom")
    end
  end

  context "attachments" do
    it { should route(:get, "/attachments/1").to( :controller => 'attachments',
                                             :action => 'show',
                                             :id => '1') }
    it { should route(:get, "/attachments/1/filename.ext").to( :controller => 'attachments',
                                                          :action => 'show',
                                                          :id => '1',
                                                          :filename => 'filename.ext' ) }
    it { should route(:get, "/attachments/1/download").to( :controller => 'attachments',
                                                      :action => 'download',
                                                      :id => '1' ) }
    it { should route(:get, "/attachments/1/download/filename.ext").to( :controller => 'attachments',
                                                                   :action => 'download',
                                                                   :id => '1',
                                                                   :filename => 'filename.ext' ) }
    it "redirect /atttachments/download/1 to /attachments/1/download" do
      get '/attachments/download/1'
      assert_redirected_to '/attachments/1/download'
    end

    it "redirect /atttachments/download/1/filename.ext to /attachments/1/download/filename.ext" do
      get '/attachments/download/1/filename.ext'
      assert_redirected_to '/attachments/1/download/filename.ext'
    end

    it { should route(:delete, "/attachments/1").to( :controller => 'attachments',
                                                :action => 'destroy',
                                                :id => '1') }
  end

  context "boards" do
    it { should route(:get, "/projects/world_domination/boards").to( :controller => 'boards',
                                                                :action => 'index',
                                                                :project_id => 'world_domination' ) }
    it { should route(:get, "/projects/world_domination/boards/new").to( :controller => 'boards',
                                                                    :action => 'new',
                                                                    :project_id => 'world_domination' ) }
    it { should route(:post, "/projects/world_domination/boards").to( :controller => 'boards',
                                                                 :action => 'create',
                                                                 :project_id => 'world_domination' ) }
    it { should route(:get, "/projects/world_domination/boards/44").to( :controller => 'boards',
                                                                   :action => 'show',
                                                                   :project_id => 'world_domination',
                                                                   :id => '44' ) }
    it { should route(:get, "/projects/world_domination/boards/44.atom").to( :controller => 'boards',
                                                                        :action => 'show',
                                                                        :project_id => 'world_domination',
                                                                        :id => '44',
                                                                        :format => 'atom' ) }
    it { should route(:get, "/projects/world_domination/boards/44/edit").to( :controller => 'boards',
                                                                       :action => 'edit',
                                                                       :project_id => 'world_domination',
                                                                       :id => '44' ) }
    it { should route(:put, "/projects/world_domination/boards/44").to( :controller => 'boards',
                                                                   :action => 'update',
                                                                   :project_id => 'world_domination',
                                                                        :id => '44' ) }
    it { should route(:delete, "/projects/world_domination/boards/44").to( :controller => 'boards',
                                                                      :action => 'destroy',
                                                                      :project_id => 'world_domination',
                                                                      :id => '44' ) }

  end

  context "issues" do
<<<<<<< HEAD
    # REST actions
    it { should route(:get, "/api/v1/issues.xml").to( :controller => 'api/v1/issues',
                                                 :action => 'index',
                                                 :format => 'xml' ) }
    it { should route(:get, "/api/v1/projects/23/issues.xml").to( :controller => 'api/v1/issues',
                                                             :action => 'index',
                                                             :project_id => '23',
                                                             :format => 'xml' ) }
    it { should route(:get, "/api/v1/issues/64.xml").to( :controller => 'api/v1/issues',
                                                    :action => 'show',
                                                    :id => '64',
                                                    :format => 'xml' ) }
    it { should route(:get, "/api/v1/projects/23/issues/new.xml").to( :controller => 'api/v1/issues',
                                                                 :action => 'new',
                                                                 :project_id => '23',
                                                                 :format => 'xml' ) }
    it { should route(:delete, "/api/v1/issues/1.xml").to( :controller => 'api/v1/issues',
                                                      :action => 'destroy',
                                                      :id => '1',
                                                      :format => 'xml' ) }

=======
>>>>>>> 2ee3c09b
    # Extra actions
    it { should route(:get, "/issues/changes").to( :controller => 'journals',
                                              :action => 'index' ) }
  end


  context "enumerations" do
    context "within admin" do
      it { should route(:get, "admin/enumerations").to( :controller => 'enumerations',
                                                   :action => 'index' ) }

      it { should route(:get, "admin/enumerations/new").to( :controller => 'enumerations',
                                                      :action => 'new' ) }

      it { should route(:post, "admin/enumerations").to( :controller => 'enumerations',
                                                    :action => 'create' ) }

      it { should route(:get, "admin/enumerations/1/edit").to( :controller => 'enumerations',
                                                          :action => 'edit',
                                                          :id => '1' ) }

      it { should route(:put, "admin/enumerations/1").to( :controller => 'enumerations',
                                                     :action => 'update',
                                                     :id => '1' ) }

      it { should route(:delete, "admin/enumerations/1").to( :controller => 'enumerations',
                                                        :action => 'destroy',
                                                        :id => '1' ) }
    end
  end

  context "roles" do
    context "witin admin" do
      it { should route(:get, "admin/roles").to( :controller => 'roles',
                                            :action => 'index' ) }

      it { should route(:get, "admin/roles/new").to( :controller => 'roles',
                                                :action => 'new' ) }

      it { should route(:post, "admin/roles").to( :controller => 'roles',
                                             :action => 'create' ) }

      it { should route(:get, "admin/roles/1/edit").to( :controller => 'roles',
                                                   :action => 'edit',
                                                   :id => '1' ) }

      it { should route(:put, "admin/roles/1").to( :controller => 'roles',
                                              :action => 'update',
                                              :id => '1' ) }

      it { should route(:delete, "admin/roles/1").to( :controller => 'roles',
                                                 :action => 'destroy',
                                                 :id => '1' ) }

      it { should route(:get, "admin/roles/report").to( :controller => 'roles',
                                                   :action => 'report' ) }

      it { should route(:put, "admin/roles").to( :controller => 'roles',
                                            :action => 'bulk_update' ) }
    end
  end


  context "journals" do
    it { should route(:get, "/journals/100/diff/description").to( :controller => 'journals',
                                                             :action => 'diff',
                                                             :id => '100',
                                                             :field => 'description' ) }
  end

  context "members" do
    context "project scoped" do
      it { should route(:post, "/projects/5234/members").to( :controller => 'members',
                                                        :action => 'create',
                                                        :project_id => '5234' ) }

      it { should route(:get, "/projects/5234/members/autocomplete").to( :controller => 'members',
                                                                    :action => 'autocomplete',
                                                                    :project_id => '5234' ) }
    end

    it { should route(:put, "/members/5234").to( :controller => 'members',
                                            :action => 'update',
                                            :id => '5234' ) }

    it { should route(:delete, "/members/5234").to( :controller => 'members',
                                               :action => 'destroy',
                                               :id => '5234' ) }
  end

  context "messages" do
    context "project scoped" do
      it { should route(:get, "/boards/lala/topics/new").to( :controller => 'messages',
                                                       :action => 'new',
                                                       :board_id => 'lala' ) }

      it { should route(:post, "/boards/lala/topics").to( :controller => 'messages',
                                                     :action => 'create',
<<<<<<< HEAD
                                                     :board_id => 'lala' ) }

      it { should route(:post, "/boards/22/topics/preview").to( :controller => 'messages',
                                                           :action => 'preview',
                                                           :board_id => '22' ) }

=======
                                                     :board_id => 'lala' )
>>>>>>> 2ee3c09b
    end

    it { should route(:get, "/topics/2").to( :controller => 'messages',
                                        :action => 'show',
                                        :id => '2' ) }

    it { should route(:get, "/topics/22/edit").to( :controller => 'messages',
                                              :action => 'edit',
                                              :id => '22' ) }

    it { should route(:put, "/topics/22").to( :controller => 'messages',
                                         :action => 'update',
                                         :id => '22' ) }

    it { should route(:delete, "/topics/555").to( :controller => 'messages',
                                             :action => 'destroy',
                                             :id => '555' ) }

    it { should route(:get, "/topics/22/quote").to( :controller => 'messages',
                                               :action => 'quote',
                                               :id => '22' ) }

    it { should route(:post, "/topics/555/reply").to( :controller => 'messages',
                                                 :action => 'reply',
<<<<<<< HEAD
                                                 :id => '555' ) }

    it { should route(:post, "/topics/2/preview").to( :controller => 'messages',
                                                 :action => 'preview',
                                                 :id => '2' ) }




=======
                                                 :id => '555' )
>>>>>>> 2ee3c09b
  end

  context "news" do
    context "project scoped" do
      it { should route(:get, "/projects/567/news").to( :controller => 'news',
                                                   :action => 'index',
                                                   :project_id => '567' ) }

      it { should route(:get, "/projects/567/news.atom").to( :controller => 'news',
                                                        :action => 'index',
                                                        :format => 'atom',
                                                        :project_id => '567' ) }

<<<<<<< HEAD
      it { should route(:get, "/api/v1/projects/567/news.xml").to( :controller => 'api/v1/news',
                                                              :action => 'index',
                                                              :format => 'xml',
                                                              :project_id => '567' ) }

      it { should route(:get, "/api/v1/projects/567/news.json").to( :controller => 'api/v1/news',
                                                               :action => 'index',
                                                               :format => 'json',
                                                               :project_id => '567' ) }

      it { should route(:get, "/projects/567/news/new").to( :controller => 'news',
=======
      should route(:get, "/projects/567/news/new").to( :controller => 'news',
>>>>>>> 2ee3c09b
                                                       :action => 'new',
                                                       :project_id => '567' ) }

      it { should route(:post, "/projects/567/news").to( :controller => 'news',
                                                    :action => 'create',
                                                    :project_id => '567' ) }

<<<<<<< HEAD
      it { should route(:post, "/projects/567/news/preview").to( :controller => 'news/previews',
                                                            :action => 'create',
                                                            :project_id => '567' ) }

=======
>>>>>>> 2ee3c09b
    end

    it { should route(:get, "/news").to( :controller => 'news',
                                    :action => 'index' ) }

    it { should route(:get, "/news.atom").to( :controller => 'news',
                                         :action => 'index',
                                         :format => 'atom' ) }

<<<<<<< HEAD
    it { should route(:get, "/api/v1/news.xml").to( :controller => 'api/v1/news',
                                               :action => 'index',
                                               :format => 'xml' ) }

    it { should route(:get, "/api/v1/news.json").to( :controller => 'api/v1/news',
                                                :action => 'index',
                                                :format => 'json' ) }

    it { should route(:get, "/news/2").to( :controller => 'news',
=======
    should route(:get, "/news/2").to( :controller => 'news',
>>>>>>> 2ee3c09b
                                      :action => 'show',
                                      :id => '2' ) }

    it { should route(:get, "/news/234").to( :controller => 'news',
                                        :action => 'show',
                                        :id => '234' ) }

    it { should route(:get, "/news/567/edit").to( :controller => 'news',
                                             :action => 'edit',
                                             :id => '567' ) }

    it { should route(:put, "/news/567").to( :controller => 'news',
                                        :action => 'update',
                                        :id => '567' ) }


    it { should route(:delete, "/news/567").to( :controller => 'news',
                                           :action => 'destroy',
                                           :id => '567' ) }

  end

  context "news/comments" do
    context "news scoped" do
      it { should route(:post, "/news/567/comments").to( :controller => 'news/comments',
                                                    :action => 'create',
                                                    :news_id => '567' ) }

    end

    it { should route(:delete, "/comments/15").to( :controller => 'news/comments',
                                              :action => 'destroy',
                                              :id => '15' ) }
  end

<<<<<<< HEAD
  context "news/previews" do
    context "news scoped" do
      it { should route(:post, "/news/567/preview").to( :controller => 'news/previews',
                                                   :action => 'create',
                                                   :news_id => '567' ) }
    end
  end

=======
>>>>>>> 2ee3c09b
  context "project_enumerations" do
    context "project_scoped" do
      it { should route(:put, "/projects/64/enumerations").to( :controller => 'project_enumerations',
                                                          :action => 'update',
                                                          :project_id => '64' ) }

      it { should route(:delete, "/projects/64/enumerations").to( :controller => 'project_enumerations',
                                                             :action => 'destroy',
                                                             :project_id => '64' ) }
    end
  end

  context "timelogs" do
    it { should route(:get, "/time_entries").to( :controller => 'timelog',
                                            :action => 'index' ) }

    it { should route(:get, "/time_entries.csv").to( :controller => 'timelog',
                                                :action => 'index',
                                                :format => 'csv' ) }

    it { should route(:get, "/time_entries.atom").to( :controller => 'timelog',
                                                 :action => 'index',
                                                 :format => 'atom' ) }

    it { should route(:get, "/time_entries/new").to( :controller => 'timelog',
                                               :action => 'new' ) }

    it { should route(:get, "/time_entries/22/edit").to( :controller => 'timelog',
                                                    :action => 'edit',
                                                    :id => '22' ) }

    it { should route(:post, "/time_entries").to( :controller => 'timelog',
                                             :action => 'create' ) }

    it { should route(:put, "/time_entries/22").to( :controller => 'timelog',
                                               :action => 'update',
                                               :id => '22' ) }

    it { should route(:delete, "/time_entries/55").to( :controller => 'timelog',
                                                  :action => 'destroy',
                                                  :id => '55' ) }

    context "project scoped" do
      it { should route(:get, "/projects/567/time_entries").to( :controller => 'timelog',
                                                           :action => 'index',
                                                           :project_id => '567' ) }

      it { should route(:get, "/projects/567/time_entries.csv").to( :controller => 'timelog',
                                                               :action => 'index',
                                                               :project_id => '567',
                                                               :format => 'csv' ) }

      it { should route(:get, "/projects/567/time_entries.atom").to( :controller => 'timelog',
                                                                :action => 'index',
                                                                :project_id => '567',
                                                                :format => 'atom' ) }

      it { should route(:get, "/projects/567/time_entries/new").to( :controller => 'timelog',
                                                               :action => 'new',
                                                               :project_id => '567' ) }

      it { should route(:get, "/projects/567/time_entries/22/edit").to( :controller => 'timelog',
                                                                   :action => 'edit',
                                                                   :id => '22',
                                                                   :project_id => '567' ) }

      it { should route(:post, "/projects/567/time_entries").to( :controller => 'timelog',
                                                            :action => 'create',
                                                            :project_id => '567' ) }

      it { should route(:put, "/projects/567/time_entries/22").to( :controller => 'timelog',
                                                              :action => 'update',
                                                              :id => '22',
                                                              :project_id => '567' ) }

      it { should route(:delete, "/projects/567/time_entries/55").to( :controller => 'timelog',
                                                                 :action => 'destroy',
                                                                 :id => '55',
                                                                 :project_id => '567' ) }
    end
  end


  context "time_entries/reports" do
    it { should route(:get, "/time_entries/report").to( :controller => 'time_entries/reports',
                                                   :action => 'show' ) }
    it { should route(:get, "/projects/567/time_entries/report").to( :controller => 'time_entries/reports',
                                                                :action => 'show',
                                                                :project_id => '567' ) }

    it { should route(:get, "/projects/567/time_entries/report.csv").to( :controller => 'time_entries/reports',
                                                                    :action => 'show',
                                                                    :project_id => '567',
                                                                    :format => 'csv' ) }
  end

  context "users" do
    it { should route(:get, "/users").to( :controller => 'users',
                                     :action => 'index' ) }

    it { should route(:get, "/users.xml").to( :controller => 'users',
                                         :action => 'index',
                                         :format => 'xml' ) }

    it { should route(:get, "/users/44").to( :controller => 'users',
                                        :action => 'show',
                                        :id => '44' ) }

    it { should route(:get, "/users/44.xml").to( :controller => 'users',
                                            :action => 'show',
                                            :id => '44',
                                            :format => 'xml' ) }

    it { should route(:get, "/users/current").to( :controller => 'users',
                                             :action => 'show',
                                             :id => 'current' ) }

    it { should route(:get, "/users/current.xml").to( :controller => 'users',
                                                 :action => 'show',
                                                 :id => 'current',
                                                 :format => 'xml' ) }

    it { should route(:get, "/users/new").to( :controller => 'users',
                                         :action => 'new' ) }

    it { should route(:get, "/users/444/edit").to( :controller => 'users',
                                              :action => 'edit',
                                              :id => '444' ) }

    it { should route(:get, "/users/222/edit/membership").to( :controller => 'users',
                                                         :action => 'edit',
                                                         :id => '222',
                                                         :tab => 'membership' ) }

    it { should route(:post, "/users").to( :controller => 'users',
                                      :action => 'create' ) }

    it { should route(:post, "/users.xml").to( :controller => 'users',
                                          :action => 'create',
                                          :format => 'xml' ) }

    it { should route(:post, "/users/123/memberships").to( :controller => 'users',
                                                      :action => 'edit_membership',
                                                      :id => '123' ) }

    it { should route(:post, "/users/123/memberships/55").to( :controller => 'users',
                                                         :action => 'edit_membership',
                                                         :id => '123',
                                                         :membership_id => '55' ) }

    it { should route(:post, "/users/567/memberships/12/destroy").to( :controller => 'users',
                                                                 :action => 'destroy_membership',
                                                                 :id => '567',
                                                                 :membership_id => '12' ) }

    it { should route(:put, "/users/444").to( :controller => 'users',
                                         :action => 'update',
                                         :id => '444' ) }

    it { should route(:put, "/users/444.xml").to( :controller => 'users',
                                             :action => 'update',
                                             :id => '444',
                                             :format => 'xml' ) }
  end

  context "versions" do
    it { should route(:get, "/versions/1").to( :controller => 'versions',
                                          :action => 'show',
                                          :id => '1' ) }

    it { should route(:get, "/versions/1/edit").to( :controller => 'versions',
                                               :action => 'edit',
                                               :id => '1' ) }

    it { should route(:put, "/versions/1").to( :controller => 'versions',
                                          :action => 'update',
                                          :id => '1' ) }

    it { should route(:delete, "/versions/1").to( :controller => 'versions',
                                             :action => 'destroy',
                                             :id => '1' ) }

    it { should route(:get, "/versions/1/status_by").to( :controller => 'versions',
                                                    :action => 'status_by',
                                                    :id => '1' ) }

    context "project" do
      it { should route(:get, "/projects/foo/versions/new").to( :controller => 'versions',
                                                           :action => 'new',
                                                           :project_id => 'foo' ) }

      it { should route(:post, "/projects/foo/versions").to( :controller => 'versions',
                                                        :action => 'create',
                                                        :project_id => 'foo' ) }

      it { should route(:put, "/projects/foo/versions/close_completed").to( :controller => 'versions',
                                                                       :action => 'close_completed',
                                                                       :project_id => 'foo' ) }

      it { should route(:get, "/projects/foo/roadmap").to( :controller => 'versions',
                                                      :action => 'index',
                                                      :project_id => 'foo' ) }
    end
  end

  context "wiki (singular, project's pages)" do
    context "within project" do
      it { should route(:get, "/projects/567/wiki").to( :controller => 'wiki',
                                                   :action => 'show',
                                                   :project_id => '567' ) }

      it { should route(:get, "/projects/567/wiki/lalala").to( :controller => 'wiki',
                                                          :action => 'show',
                                                          :project_id => '567',
                                                          :id => 'lalala' ) }

      it { should route(:get, "/projects/567/wiki/my_page/edit").to( :controller => 'wiki',
                                                                :action => 'edit',
                                                                :project_id => '567',
                                                                :id => 'my_page' ) }

      it { should route(:get, "/projects/1/wiki/CookBook_documentation/history").to( :controller => 'wiki',
                                                                                :action => 'history',
                                                                                :project_id => '1',
                                                                                :id => 'CookBook_documentation' ) }
      it { should route(:get, "/projects/1/wiki/CookBook_documentation/diff").to( :controller => 'wiki',
                                                                             :action => 'diff',
                                                                             :project_id => '1',
                                                                             :id => 'CookBook_documentation' ) }

      it { should route(:get, "/projects/1/wiki/CookBook_documentation/diff/2").to( :controller => 'wiki',
                                                                               :action => 'diff',
                                                                               :project_id => '1',
                                                                               :id => 'CookBook_documentation',
                                                                               :version => '2' ) }

      it { should route(:get, "/projects/1/wiki/CookBook_documentation/diff/2/vs/1").to( :controller => 'wiki',
                                                                                    :action => 'diff',
                                                                                    :project_id => '1',
                                                                                    :id => 'CookBook_documentation',
                                                                                    :version => '2',
                                                                                    :version_from => '1' ) }

      it { should route(:get, "/projects/1/wiki/CookBook_documentation/annotate/2").to( :controller => 'wiki',
                                                                                   :action => 'annotate',
                                                                                   :project_id => '1',
                                                                                   :id => 'CookBook_documentation',
                                                                                   :version => '2' ) }

      it { should route(:get, "/projects/22/wiki/ladida/rename").to( :controller => 'wiki',
                                                                :action => 'rename',
                                                                :project_id => '22',
                                                                :id => 'ladida' ) }

      it { should route(:get, "/projects/567/wiki/index").to( :controller => 'wiki',
                                                         :action => 'index',
                                                         :project_id => '567' ) }

      it { should route(:get, "/projects/567/wiki/date_index").to( :controller => 'wiki',
                                                              :action => 'date_index',
                                                              :project_id => '567' ) }

      it { should route(:get, "/projects/567/wiki/export").to( :controller => 'wiki',
                                                          :action => 'export',
                                                          :project_id => '567' ) }

<<<<<<< HEAD
      it { should route(:post, "/projects/567/wiki/CookBook_documentation/preview").to( :controller => 'wiki',
                                                                                   :action => 'preview',
                                                                                   :project_id => '567',
                                                                                   :id => 'CookBook_documentation' ) }
      it { should route(:put, "/projects/22/wiki/ladida/rename").to( :controller => 'wiki',
=======
      should route(:put, "/projects/22/wiki/ladida/rename").to( :controller => 'wiki',
>>>>>>> 2ee3c09b
                                                                 :action => 'rename',
                                                                 :project_id => '22',
                                                                :id => 'ladida' ) }

      it { should route(:post, "/projects/22/wiki/ladida/protect").to( :controller => 'wiki',
                                                                  :action => 'protect',
                                                                  :project_id => '22',
                                                                  :id => 'ladida' ) }

      it { should route(:post, "/projects/22/wiki/ladida/add_attachment").to( :controller => 'wiki',
                                                                         :action => 'add_attachment',
                                                                         :project_id => '22',
                                                                         :id => 'ladida' ) }

      it { should route(:put, "/projects/567/wiki/my_page").to( :controller => 'wiki',
                                                           :action => 'update',
                                                           :project_id => '567',
                                                           :id => 'my_page' ) }

      it { should route(:delete, "/projects/22/wiki/ladida").to( :controller => 'wiki',
                                                            :action => 'destroy',
                                                            :project_id => '22',
                                                            :id => 'ladida' ) }
    end
  end

  context "wikis (plural, admin setup)" do
    it { should route(:get, "/projects/ladida/wiki/destroy").to( :controller => 'wikis',
                                                            :action => 'destroy',
                                                            :id => 'ladida' ) }

    it { should route(:post, "/projects/ladida/wiki").to( :controller => 'wikis',
                                                     :action => 'edit',
                                                     :id => 'ladida' ) }
    it { should route(:post, "/projects/ladida/wiki/destroy").to( :controller => 'wikis',
                                                             :action => 'destroy',
                                                             :id => 'ladida' ) }
  end

  context "administration panel" do
    it { should route(:get, "/admin/projects").to( :controller => 'admin', :action => 'projects' ) }
  end

  context "groups" do
    it { should route(:get, "/admin/groups").to( :controller => 'groups',
                                            :action => 'index' ) }

    it { should route(:get, "/admin/groups/new").to( :controller => 'groups',
                                                :action => 'new' ) }

    it { should route(:post, "/admin/groups").to( :controller => 'groups',
                                             :action => 'create' ) }

    it { should route(:get, "/admin/groups/4").to( :controller => 'groups',
                                              :action => 'show',
                                              :id => '4' ) }

    it { should route(:get, "/admin/groups/4/edit").to( :controller => 'groups',
                                                   :action => 'edit',
                                                   :id => '4' ) }

    it { should route(:put, "/admin/groups/4").to( :controller => 'groups',
                                              :action => 'update',
                                              :id => '4' ) }

    it { should route(:delete, "/admin/groups/4").to( :controller => 'groups',
                                                 :action => 'destroy',
                                                 :id => '4' ) }

    it { should route(:get, "/admin/groups/4/autocomplete_for_user").to( :controller => 'groups',
                                                                    :action => 'autocomplete_for_user',
                                                                    :id => '4' ) }

    it { should route(:post, "/admin/groups/4/members").to( :controller => 'groups',
                                                     :action => 'add_users',
                                                     :id => '4' ) }

    it { should route(:delete, "/admin/groups/4/members/5").to( :controller => 'groups',
                                                           :action => 'remove_user',
                                                           :id => '4',
                                                           :user_id => '5' ) }

    it { should route(:post, "/admin/groups/4/memberships").to( :controller => 'groups',
                                                           :action => 'create_memberships',
                                                           :id => '4' ) }

    it { should route(:put, "/admin/groups/4/memberships/5").to( :controller => 'groups',
                                                            :action => 'edit_membership',
                                                            :id => '4',
                                                            :membership_id => '5' ) }

    it { should route(:delete, "/admin/groups/4/memberships/5").to( :controller => 'groups',
                                                               :action => 'destroy_membership',
                                                               :id => '4',
                                                               :membership_id => '5' ) }
  end
end<|MERGE_RESOLUTION|>--- conflicted
+++ resolved
@@ -125,30 +125,6 @@
   end
 
   context "issues" do
-<<<<<<< HEAD
-    # REST actions
-    it { should route(:get, "/api/v1/issues.xml").to( :controller => 'api/v1/issues',
-                                                 :action => 'index',
-                                                 :format => 'xml' ) }
-    it { should route(:get, "/api/v1/projects/23/issues.xml").to( :controller => 'api/v1/issues',
-                                                             :action => 'index',
-                                                             :project_id => '23',
-                                                             :format => 'xml' ) }
-    it { should route(:get, "/api/v1/issues/64.xml").to( :controller => 'api/v1/issues',
-                                                    :action => 'show',
-                                                    :id => '64',
-                                                    :format => 'xml' ) }
-    it { should route(:get, "/api/v1/projects/23/issues/new.xml").to( :controller => 'api/v1/issues',
-                                                                 :action => 'new',
-                                                                 :project_id => '23',
-                                                                 :format => 'xml' ) }
-    it { should route(:delete, "/api/v1/issues/1.xml").to( :controller => 'api/v1/issues',
-                                                      :action => 'destroy',
-                                                      :id => '1',
-                                                      :format => 'xml' ) }
-
-=======
->>>>>>> 2ee3c09b
     # Extra actions
     it { should route(:get, "/issues/changes").to( :controller => 'journals',
                                               :action => 'index' ) }
@@ -247,16 +223,7 @@
 
       it { should route(:post, "/boards/lala/topics").to( :controller => 'messages',
                                                      :action => 'create',
-<<<<<<< HEAD
                                                      :board_id => 'lala' ) }
-
-      it { should route(:post, "/boards/22/topics/preview").to( :controller => 'messages',
-                                                           :action => 'preview',
-                                                           :board_id => '22' ) }
-
-=======
-                                                     :board_id => 'lala' )
->>>>>>> 2ee3c09b
     end
 
     it { should route(:get, "/topics/2").to( :controller => 'messages',
@@ -281,19 +248,7 @@
 
     it { should route(:post, "/topics/555/reply").to( :controller => 'messages',
                                                  :action => 'reply',
-<<<<<<< HEAD
                                                  :id => '555' ) }
-
-    it { should route(:post, "/topics/2/preview").to( :controller => 'messages',
-                                                 :action => 'preview',
-                                                 :id => '2' ) }
-
-
-
-
-=======
-                                                 :id => '555' )
->>>>>>> 2ee3c09b
   end
 
   context "news" do
@@ -307,21 +262,7 @@
                                                         :format => 'atom',
                                                         :project_id => '567' ) }
 
-<<<<<<< HEAD
-      it { should route(:get, "/api/v1/projects/567/news.xml").to( :controller => 'api/v1/news',
-                                                              :action => 'index',
-                                                              :format => 'xml',
-                                                              :project_id => '567' ) }
-
-      it { should route(:get, "/api/v1/projects/567/news.json").to( :controller => 'api/v1/news',
-                                                               :action => 'index',
-                                                               :format => 'json',
-                                                               :project_id => '567' ) }
-
       it { should route(:get, "/projects/567/news/new").to( :controller => 'news',
-=======
-      should route(:get, "/projects/567/news/new").to( :controller => 'news',
->>>>>>> 2ee3c09b
                                                        :action => 'new',
                                                        :project_id => '567' ) }
 
@@ -329,13 +270,6 @@
                                                     :action => 'create',
                                                     :project_id => '567' ) }
 
-<<<<<<< HEAD
-      it { should route(:post, "/projects/567/news/preview").to( :controller => 'news/previews',
-                                                            :action => 'create',
-                                                            :project_id => '567' ) }
-
-=======
->>>>>>> 2ee3c09b
     end
 
     it { should route(:get, "/news").to( :controller => 'news',
@@ -345,19 +279,7 @@
                                          :action => 'index',
                                          :format => 'atom' ) }
 
-<<<<<<< HEAD
-    it { should route(:get, "/api/v1/news.xml").to( :controller => 'api/v1/news',
-                                               :action => 'index',
-                                               :format => 'xml' ) }
-
-    it { should route(:get, "/api/v1/news.json").to( :controller => 'api/v1/news',
-                                                :action => 'index',
-                                                :format => 'json' ) }
-
     it { should route(:get, "/news/2").to( :controller => 'news',
-=======
-    should route(:get, "/news/2").to( :controller => 'news',
->>>>>>> 2ee3c09b
                                       :action => 'show',
                                       :id => '2' ) }
 
@@ -393,17 +315,6 @@
                                               :id => '15' ) }
   end
 
-<<<<<<< HEAD
-  context "news/previews" do
-    context "news scoped" do
-      it { should route(:post, "/news/567/preview").to( :controller => 'news/previews',
-                                                   :action => 'create',
-                                                   :news_id => '567' ) }
-    end
-  end
-
-=======
->>>>>>> 2ee3c09b
   context "project_enumerations" do
     context "project_scoped" do
       it { should route(:put, "/projects/64/enumerations").to( :controller => 'project_enumerations',
@@ -670,15 +581,7 @@
                                                           :action => 'export',
                                                           :project_id => '567' ) }
 
-<<<<<<< HEAD
-      it { should route(:post, "/projects/567/wiki/CookBook_documentation/preview").to( :controller => 'wiki',
-                                                                                   :action => 'preview',
-                                                                                   :project_id => '567',
-                                                                                   :id => 'CookBook_documentation' ) }
       it { should route(:put, "/projects/22/wiki/ladida/rename").to( :controller => 'wiki',
-=======
-      should route(:put, "/projects/22/wiki/ladida/rename").to( :controller => 'wiki',
->>>>>>> 2ee3c09b
                                                                  :action => 'rename',
                                                                  :project_id => '22',
                                                                 :id => 'ladida' ) }
