--- conflicted
+++ resolved
@@ -250,26 +250,16 @@
   def render_project_jump_box(projects = [], html_options = {})
     projects ||= User.current.memberships.collect(&:project).compact.uniq
     if projects.any?
-<<<<<<< HEAD
-      impaired = User.current.impaired?
-      option_tags = impaired ? (content_tag :option, l(:label_jump_to_a_project), :value => "") : (content_tag :option, "", :value => "")
+      option_tags = (content_tag :option, "", :value => "")
       option_tags << project_tree_options_for_select(projects, :selected => @project) do |p|
         { :value => url_for(:controller => 'projects', :action => 'show', :id => p, :jump => current_menu_item) }
       end
       html_options[:class] ||= ""
-      html_options[:class] << " chzn-select " if !impaired
+      html_options[:class] << " chzn-select "
       select_tag "", option_tags, html_options.merge({
         :onchange => "if (this.value != \'\') { window.location = this.value; }",
         :title => l(:label_jump_to_a_project)
       })
-=======
-        # option_tags = content_tag :option, l(:label_jump_to_a_project), :value => ""
-        option_tags = (content_tag :option, "", :value => "" )
-        option_tags << project_tree_options_for_select(projects, :selected => @project) do |p|
-          { :value => url_for(:controller => 'projects', :action => 'show', :id => p, :jump => current_menu_item) }
-        end
-      select_tag "", option_tags, html_options.merge({ :onchange => "if (this.value != \'\') { window.location = this.value; }" })
->>>>>>> 8ce014bc
     end
   end
 
