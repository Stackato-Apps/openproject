#-- encoding: UTF-8
#-- copyright
# OpenProject is a project management system.
# Copyright (C) 2012-2014 the OpenProject Foundation (OPF)
#
# This program is free software; you can redistribute it and/or
# modify it under the terms of the GNU General Public License version 3.
#
# OpenProject is a fork of ChiliProject, which is a fork of Redmine. The copyright follows:
# Copyright (C) 2006-2013 Jean-Philippe Lang
# Copyright (C) 2010-2013 the ChiliProject Team
#
# This program is free software; you can redistribute it and/or
# modify it under the terms of the GNU General Public License
# as published by the Free Software Foundation; either version 2
# of the License, or (at your option) any later version.
#
# This program is distributed in the hope that it will be useful,
# but WITHOUT ANY WARRANTY; without even the implied warranty of
# MERCHANTABILITY or FITNESS FOR A PARTICULAR PURPOSE.  See the
# GNU General Public License for more details.
#
# You should have received a copy of the GNU General Public License
# along with this program; if not, write to the Free Software
# Foundation, Inc., 51 Franklin Street, Fifth Floor, Boston, MA  02110-1301, USA.
#
# See doc/COPYRIGHT.rdoc for more details.
#++

require 'roar/decorator'
require 'roar/json/hal'

module API
  module V3
    module WorkPackages
      class WorkPackageRepresenter < Roar::Decorator
        include Roar::JSON::HAL
        include Roar::Hypermedia
        include API::Utilities::UrlHelper
        include OpenProject::TextFormatting

        self.as_strategy = ::API::Utilities::CamelCasingStrategy.new

        def initialize(model, options = {}, *expand)
          @current_user = options[:current_user]
          @expand = expand

          super(model)
        end

        property :_type, exec_context: :decorator, writeable: false

        link :self do
          {
            href: "#{root_path}api/v3/work_packages/#{represented.id}",
            title: "#{represented.subject}"
          }
        end

        link :update do
          {
            href: "#{root_path}api/v3/work_packages/#{represented.id}/form",
            method: :post,
            title: "Update #{represented.subject}"
          } if current_user_allowed_to(:edit_work_packages)
        end

        link :updateImmediately do
          {
            href: "#{root_path}api/v3/work_packages/#{represented.id}",
            method: :patch,
            title: "Update #{represented.subject}"
          } if current_user_allowed_to(:edit_work_packages)
        end

        link :delete do
          {
            href: work_packages_bulk_path(ids: represented),
            method: :delete,
            title: "Delete #{represented.subject}"
          } if current_user_allowed_to(:delete_work_packages)
        end

        link :log_time do
          {
            href: new_work_package_time_entry_path(represented),
            type: 'text/html',
            title: "Log time on #{represented.subject}"
          } if current_user_allowed_to(:log_time)
        end

        link :duplicate do
          {
            href: new_project_work_package_path(represented.project, copy_from: represented),
            type: 'text/html',
            title: "Duplicate #{represented.subject}"
          } if current_user_allowed_to(:add_work_packages)
        end

        link :move do
          {
            href: new_work_package_move_path(represented),
            type: 'text/html',
            title: "Move #{represented.subject}"
          } if current_user_allowed_to(:move_work_packages)
        end

        link :author do
          {
            href: "#{root_path}api/v3/users/#{represented.author.id}",
            title: "#{represented.author.name} - #{represented.author.login}"
          } unless represented.author.nil?
        end

        link :responsible do
          {
            href: "#{root_path}api/v3/users/#{represented.responsible.id}",
            title: "#{represented.responsible.name} - #{represented.responsible.login}"
          } unless represented.responsible.nil?
        end

        link :assignee do
          {
            href: "#{root_path}api/v3/users/#{represented.assigned_to.id}",
            title: "#{represented.assigned_to.name} - #{represented.assigned_to.login}"
          } unless represented.assigned_to.nil?
        end

        link :availableStatuses do
          {
            href: "#{root_path}api/v3/work_packages/#{represented.id}/available_statuses",
            title: 'Available Statuses'
          } if @current_user.allowed_to?({ controller: :work_packages, action: :update },
                                         represented.project)
        end

        link :availableWatchers do
          {
            href: "#{root_path}api/v3/work_packages/#{represented.id}/available_watchers",
            title: 'Available Watchers'
          }
        end

        link :watchChanges do
          {
            href: "#{root_path}api/v3/work_packages/#{represented.id}/watchers",
            method: :post,
            data: { user_id: @current_user.id },
            title: 'Watch work package'
          } if !@current_user.anonymous? &&
               current_user_allowed_to(:view_work_packages) &&
               !represented.watcher_users.include?(@current_user)
        end

        link :unwatchChanges do
          {
            href: "#{root_path}api/v3/work_packages/#{represented.id}/watchers/#{@current_user.id}",
            method: :delete,
            title: 'Unwatch work package'
          } if current_user_allowed_to(:view_work_packages) &&
               represented.watcher_users.include?(@current_user)
        end

        link :addWatcher do
          {
            href: "#{root_path}api/v3/work_packages/#{represented.id}/watchers{?user_id}",
            method: :post,
            title: 'Add watcher',
            templated: true
          } if current_user_allowed_to(:add_work_package_watchers)
        end

        link :addRelation do
          {
            href: "#{root_path}api/v3/work_packages/#{represented.id}/relations",
            method: :post,
            title: 'Add relation'
          } if current_user_allowed_to(:manage_work_package_relations)
        end

        link :addChild do
          {
            href: new_project_work_package_path(represented.project, work_package: { parent_id: represented }),
            type: 'text/html',
            title: "Add child of #{represented.subject}"
          } if current_user_allowed_to(:add_work_packages)
        end

        link :changeParent do
          {
            href: "#{root_path}api/v3/work_packages/#{represented.id}",
            method: :patch,
            title: "Change parent of #{represented.subject}"
          } if current_user_allowed_to(:manage_subtasks)
        end

        link :addComment do
          {
            href: "#{root_path}api/v3/work_packages/#{represented.id}/activities",
            method: :post,
            title: 'Add comment'
          } if current_user_allowed_to(:add_work_package_notes)
        end

        link :parent do
          {
            href: "#{root_path}api/v3/work_packages/#{represented.parent.id}",
            title:  represented.parent.subject
          } unless represented.parent.nil? || !represented.parent.visible?
        end

        link :version do
          {
            href: version_path(represented.fixed_version),
            type: 'text/html',
            title: "#{represented.fixed_version.to_s_for_project(represented.project)}"
          } if represented.fixed_version && @current_user.allowed_to?({ controller: 'versions', action: 'show' }, represented.fixed_version.project, global: false)
        end

        links :children do
          visible_children.map do |child|
            { href: "#{root_path}api/v3/work_packages/#{child.id}", title: child.subject }
          end unless visible_children.empty?
        end

<<<<<<< HEAD
        property :id, render_nil: true
        property :lock_version
        property :subject, render_nil: true
        property :type, getter: -> (*) { type.try(:name) }, render_nil: true
        property :description, exec_context: :decorator, render_nil: true, writeable: false
        property :raw_description,
                 getter: -> (*) { description },
                 setter: -> (value, *) { self.description = value },
                 render_nil: true
        property :status, getter: -> (*) { status.try(:name) }, render_nil: true
        property :is_closed, getter: -> (*) { closed? }
        property :priority, getter: -> (*) { priority.try(:name) }, render_nil: true
        property :start_date, getter: -> (*) { start_date.to_datetime.utc.iso8601 unless start_date.nil? }, render_nil: true
        property :due_date, getter: -> (*) { due_date.to_datetime.utc.iso8601 unless due_date.nil? }, render_nil: true
        property :estimated_time,
                 getter: -> (*) {
                           { units: I18n.t(:'datetime.units.hour', count: estimated_hours.to_i),
                             value: estimated_hours }
                         },
                 setter: -> (value, *) { self.estimated_hours = ActiveSupport::JSON.decode(value)['value'] },
                 render_nil: true
=======
        property :id, getter: -> (*) { model.id }, render_nil: true, writeable: false
        property :subject, render_nil: true, writeable: false
        property :type, render_nil: true, writeable: false
        property :description, render_nil: true, writeable: false
        property :raw_description, render_nil: true, writeable: false
        property :status, render_nil: true, writeable: false
        property :is_closed, writeable: false
        property :priority, render_nil: true, writeable: false
        property :start_date, getter: -> (*) { model.start_date.to_datetime.utc.iso8601 unless model.start_date.nil? }, render_nil: true, writeable: false
        property :due_date, getter: -> (*) { model.due_date.to_datetime.utc.iso8601 unless model.due_date.nil? }, render_nil: true, writeable: false
        property :estimated_time,
                 getter: -> (*) { Duration.new(hours: model.estimated_hours).iso8601 },
                 render_nil: true,
                 writeable: false
        property :spent_time,
                 getter: -> (*) { Duration.new(hours: model.spent_hours).iso8601 },
                 writeable: false
>>>>>>> 7dc2cc30
        property :percentage_done,
                 render_nil: true,
                 exec_context: :decorator,
                 setter: -> (value, *) { self.done_ratio = value },
                 writeable: false
        property :version_id,
                 getter: -> (*) { fixed_version.try(:id) },
                 setter: -> (value, *) { self.fixed_version_id = value },
                 render_nil: true
        property :version_name,  getter: -> (*) { fixed_version.try(:name) }, render_nil: true
        property :project_id, getter: -> (*) { project.id }
        property :project_name, getter: -> (*) { project.try(:name) }
        property :parent_id, writeable: true
        property :created_at, getter: -> (*) { created_at.utc.iso8601 }, render_nil: true
        property :updated_at, getter: -> (*) { updated_at.utc.iso8601 }, render_nil: true

        collection :custom_properties, exec_context: :decorator, render_nil: true

        property :author, embedded: true, class: ::User, decorator: ::API::V3::Users::UserRepresenter, if: -> (*) { !author.nil? }
        property :responsible, embedded: true, class: ::User, decorator: ::API::V3::Users::UserRepresenter, if: -> (*) { !responsible.nil? }
        property :assigned_to, as: :assignee, embedded: true, class: ::User, decorator: ::API::V3::Users::UserRepresenter, if: -> (*) { !assigned_to.nil? }
        property :category, embedded: true, class: ::Category, decorator: ::API::V3::Categories::CategoryRepresenter, if: -> (*) { !category.nil? }

        property :activities, embedded: true, exec_context: :decorator
        property :watchers, embedded: true, exec_context: :decorator, if: -> (*) { current_user_allowed_to(:view_work_package_watchers) }
        collection :attachments, embedded: true, class: ::Attachment, decorator: ::API::V3::Attachments::AttachmentRepresenter
        property :relations, embedded: true, exec_context: :decorator

        def _type
          'WorkPackage'
        end

        def description
          format_text(represented, :description)
        end

        def activities
          represented.journals.map { |activity| ::API::V3::Activities::ActivityRepresenter.new(activity, current_user: @current_user) }
        end

        def watchers
          watchers = represented.watcher_users.order(User::USER_FORMATS_STRUCTURE[Setting.user_format])
          watchers.map { |watcher| ::API::V3::Users::UserRepresenter.new(watcher, work_package: represented, current_user: @current_user) }
        end

        def relations
          relations = represented.relations
          visible_relations = relations.select { |relation| relation.other_work_package(represented).visible? }
          visible_relations.map { |relation| RelationRepresenter.new(relation, work_package: represented, current_user: @current_user) }
        end

        def custom_properties
          values = represented.custom_field_values
          values.map do |v|
            { name: v.custom_field.name, format: v.custom_field.field_format, value: v.value }
          end
        end

        def current_user_allowed_to(permission)
          @current_user && @current_user.allowed_to?(permission, represented.project)
        end

        def visible_children
          @visible_children ||= represented.children.select { |child| child.visible? }
        end

        def percentage_done
          represented.done_ratio unless Setting.work_package_done_ratio == 'disabled'
        end
      end
    end
  end
end<|MERGE_RESOLUTION|>--- conflicted
+++ resolved
@@ -223,7 +223,6 @@
           end unless visible_children.empty?
         end
 
-<<<<<<< HEAD
         property :id, render_nil: true
         property :lock_version
         property :subject, render_nil: true
@@ -239,31 +238,12 @@
         property :start_date, getter: -> (*) { start_date.to_datetime.utc.iso8601 unless start_date.nil? }, render_nil: true
         property :due_date, getter: -> (*) { due_date.to_datetime.utc.iso8601 unless due_date.nil? }, render_nil: true
         property :estimated_time,
-                 getter: -> (*) {
-                           { units: I18n.t(:'datetime.units.hour', count: estimated_hours.to_i),
-                             value: estimated_hours }
-                         },
-                 setter: -> (value, *) { self.estimated_hours = ActiveSupport::JSON.decode(value)['value'] },
-                 render_nil: true
-=======
-        property :id, getter: -> (*) { model.id }, render_nil: true, writeable: false
-        property :subject, render_nil: true, writeable: false
-        property :type, render_nil: true, writeable: false
-        property :description, render_nil: true, writeable: false
-        property :raw_description, render_nil: true, writeable: false
-        property :status, render_nil: true, writeable: false
-        property :is_closed, writeable: false
-        property :priority, render_nil: true, writeable: false
-        property :start_date, getter: -> (*) { model.start_date.to_datetime.utc.iso8601 unless model.start_date.nil? }, render_nil: true, writeable: false
-        property :due_date, getter: -> (*) { model.due_date.to_datetime.utc.iso8601 unless model.due_date.nil? }, render_nil: true, writeable: false
-        property :estimated_time,
-                 getter: -> (*) { Duration.new(hours: model.estimated_hours).iso8601 },
+                 getter: -> (*) { Duration.new(hours: estimated_hours).iso8601 },
                  render_nil: true,
                  writeable: false
         property :spent_time,
-                 getter: -> (*) { Duration.new(hours: model.spent_hours).iso8601 },
+                 getter: -> (*) { Duration.new(hours: spent_hours).iso8601 },
                  writeable: false
->>>>>>> 7dc2cc30
         property :percentage_done,
                  render_nil: true,
                  exec_context: :decorator,
