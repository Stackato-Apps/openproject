en:
  # Text direction: Left-to-Right (ltr) or Right-to-Left (rtl)
  direction: ltr
  date:
    formats:
      # Use the strftime parameters for formats.
      # When no format has been given, it uses default.
      # You can provide other formats here if you like!
      default: "%m/%d/%Y"
      short: "%b %d"
      long: "%B %d, %Y"

    day_names: [Sunday, Monday, Tuesday, Wednesday, Thursday, Friday, Saturday]
    abbr_day_names: [Sun, Mon, Tue, Wed, Thu, Fri, Sat]

    # Don't forget the nil at the beginning; there's no such thing as a 0th month
    month_names: [~, January, February, March, April, May, June, July, August, September, October, November, December]
    abbr_month_names: [~, Jan, Feb, Mar, Apr, May, Jun, Jul, Aug, Sep, Oct, Nov, Dec]
    # Used in date_select and datime_select.
    order:
      - :year
      - :month
      - :day

  time:
    formats:
      default: "%m/%d/%Y %I:%M %p"
      time: "%I:%M %p"
      short: "%d %b %H:%M"
      long: "%B %d, %Y %H:%M"
    am: "am"
    pm: "pm"

  datetime:
    distance_in_words:
      half_a_minute: "half a minute"
      less_than_x_seconds:
        one:   "less than 1 second"
        other: "less than %{count} seconds"
      x_seconds:
        one:   "1 second"
        other: "%{count} seconds"
      less_than_x_minutes:
        one:   "less than a minute"
        other: "less than %{count} minutes"
      x_minutes:
        one:   "1 minute"
        other: "%{count} minutes"
      about_x_hours:
        one:   "about 1 hour"
        other: "about %{count} hours"
      x_days:
        one:   "1 day"
        other: "%{count} days"
      about_x_months:
        one:   "about 1 month"
        other: "about %{count} months"
      x_months:
        one:   "1 month"
        other: "%{count} months"
      about_x_years:
        one:   "about 1 year"
        other: "about %{count} years"
      over_x_years:
        one:   "over 1 year"
        other: "over %{count} years"
      almost_x_years:
        one:   "almost 1 year"
        other: "almost %{count} years"

  number:
    format:
      separator: "."
      delimiter: ""
      precision: 3

    human:
      format:
        delimiter: ""
        precision: 1
      storage_units:
        format: "%n %u"
        units:
          byte:
            one: "Byte"
            other: "Bytes"
          kb: "kB"
          mb: "MB"
          gb: "GB"
          tb: "TB"


# Used in array.to_sentence.
  support:
    array:
      sentence_connector: "and"
      skip_last_comma: false

  activerecord:
    errors:
      template:
        header:
          one:    "1 error prohibited this %{model} from being saved"
          other:  "%{count} errors prohibited this %{model} from being saved"
      messages:
        inclusion: "is not included in the list"
        exclusion: "is reserved"
        invalid: "is invalid"
        confirmation: "doesn't match confirmation"
        accepted: "must be accepted"
        empty: "can't be empty"
        blank: "can't be blank"
        too_long: "is too long (maximum is %{count} characters)"
        too_short: "is too short (minimum is %{count} characters)"
        wrong_length: "is the wrong length (should be %{count} characters)"
        taken: "has already been taken"
        not_a_number: "is not a number"
        not_a_date: "is not a valid date"
        greater_than: "must be greater than %{count}"
        greater_than_or_equal_to: "must be greater than or equal to %{count}"
        equal_to: "must be equal to %{count}"
        less_than: "must be less than %{count}"
        less_than_or_equal_to: "must be less than or equal to %{count}"
        odd: "must be odd"
        even: "must be even"
        greater_than_start_date: "must be greater than start date"
        not_same_project: "doesn't belong to the same project"
        circular_dependency: "This relation would create a circular dependency"
        cant_link_an_issue_with_a_descendant: "An issue cannot be linked to one of its subtasks"

  actionview_instancetag_blank_option: Please select

  general_text_No: 'No'
  general_text_Yes: 'Yes'
  general_text_no: 'no'
  general_text_yes: 'yes'
  general_lang_name: 'English'
  general_csv_separator: ','
  general_csv_decimal_separator: '.'
  general_csv_encoding: ISO-8859-1
  general_pdf_encoding: ISO-8859-1
  general_first_day_of_week: '7'

  notice_account_updated: Account was successfully updated.
  notice_account_invalid_creditentials: Invalid user or password
  notice_account_password_updated: Password was successfully updated.
  notice_account_wrong_password: Wrong password
  notice_account_register_done: Account was successfully created. To activate your account, click on the link that was emailed to you.
  notice_account_unknown_email: Unknown user.
  notice_account_update_failed: Account setting could not be safed. Please have a look at your account page.
  notice_can_t_change_password: This account uses an external authentication source. Impossible to change the password.
  notice_account_lost_email_sent: An email with instructions to choose a new password has been sent to you.
  notice_account_activated: Your account has been activated. You can now log in.
  notice_successful_create: Successful creation.
  notice_successful_update: Successful update.
  notice_successful_delete: Successful deletion.
  notice_successful_connection: Successful connection.
  notice_file_not_found: The page you were trying to access doesn't exist or has been removed.
  notice_locking_conflict: Data has been updated by another user.
  notice_not_authorized: You are not authorized to access this page.
  notice_not_authorized_archived_project: The project you're trying to access has been archived.
  notice_email_sent: "An email was sent to %{value}"
  notice_email_error: "An error occurred while sending mail (%{value})"
  notice_feeds_access_key_reseted: Your RSS access key was reset.
  notice_api_access_key_reseted: Your API access key was reset.
  notice_failed_to_save_issues: "Failed to save %{count} issue(s) on %{total} selected: %{ids}."
  notice_failed_to_save_members: "Failed to save member(s): %{errors}."
  notice_no_issue_selected: "No issue is selected! Please, check the issues you want to edit."
  notice_account_pending: "Your account was created and is now pending administrator approval."
  notice_default_data_loaded: Default configuration successfully loaded.
  notice_unable_delete_version: Unable to delete version.
  notice_unable_delete_time_entry: Unable to delete time log entry.
  notice_issue_done_ratios_updated: Issue done ratios updated.
  notice_gantt_chart_truncated: "The chart was truncated because it exceeds the maximum number of items that can be displayed (%{max})"

  error_can_t_load_default_data: "Default configuration could not be loaded: %{value}"
  error_scm_not_found: "The entry or revision was not found in the repository."
  error_scm_command_failed: "An error occurred when trying to access the repository: %{value}"
  error_scm_annotate: "The entry does not exist or cannot be annotated."
  error_issue_not_found_in_project: 'The issue was not found or does not belong to this project'
  error_no_tracker_in_project: 'No tracker is associated to this project. Please check the Project settings.'
  error_no_default_issue_status: 'No default issue status is defined. Please check your configuration (Go to "Administration -> Issue statuses").'
  error_can_not_delete_custom_field: Unable to delete custom field
  error_can_not_delete_tracker: "This tracker contains issues and cannot be deleted."
  error_can_not_remove_role: "This role is in use and cannot be deleted."
  error_can_not_reopen_issue_on_closed_version: 'An issue assigned to a closed version cannot be reopened'
  error_can_not_archive_project: This project cannot be archived
  error_issue_done_ratios_not_updated: "Issue done ratios not updated."
  error_workflow_copy_source: 'Please select a source tracker or role'
  error_workflow_copy_target: 'Please select target tracker(s) and role(s)'
  error_unable_delete_issue_status: 'Unable to delete issue status'
  error_unable_to_connect: "Unable to connect (%{value})"
  warning_attachments_not_saved: "%{count} file(s) could not be saved."

  mail_subject_lost_password: "Your %{value} password"
  mail_body_lost_password: 'To change your password, click on the following link:'
  mail_subject_register: "Your %{value} account activation"
  mail_body_register: 'To activate your account, click on the following link:'
  mail_body_account_information_external: "You can use your %{value} account to log in."
  mail_body_account_information: Your account information
  mail_subject_account_activation_request: "%{value} account activation request"
  mail_body_account_activation_request: "A new user (%{value}) has registered. The account is pending your approval:"
  mail_subject_reminder: "%{count} issue(s) due in the next %{days} days"
  mail_body_reminder: "%{count} issue(s) that are assigned to you are due in the next %{days} days:"
  mail_subject_wiki_content_added: "'%{id}' wiki page has been added"
  mail_body_wiki_content_added: "The '%{id}' wiki page has been added by %{author}."
  mail_subject_wiki_content_updated: "'%{id}' wiki page has been updated"
  mail_body_wiki_content_updated: "The '%{id}' wiki page has been updated by %{author}."

  gui_validation_error: 1 error
  gui_validation_error_plural: "%{count} errors"

  field_name: Name
  field_description: Description
  field_summary: Summary
  field_is_required: Required
  field_firstname: First name
  field_lastname: Last name
  field_mail: Email
  field_filename: File
  field_filesize: Size
  field_downloads: Downloads
  field_author: Author
  field_created_on: Created
  field_updated_on: Updated
  field_field_format: Format
  field_is_for_all: For all projects
  field_possible_values: Possible values
  field_regexp: Regular expression
  field_min_length: Minimum length
  field_max_length: Maximum length
  field_value: Value
  field_category: Category
  field_title: Title
  field_project: Project
  field_issue: Issue
  field_status: Status
  field_notes: Notes
  field_is_closed: Issue closed
  field_is_default: Default value
  field_tracker: Tracker
  field_subject: Subject
  field_due_date: Due date
  field_assigned_to: Assignee
  field_priority: Priority
  field_fixed_version: Target version
  field_user: User
  field_principal: Principal
  field_role: Role
  field_homepage: Homepage
  field_is_public: Public
  field_parent: Subproject of
  field_is_in_roadmap: Issues displayed in roadmap
  field_login: Login
  field_mail_notification: Email notifications
  field_admin: Administrator
  field_last_login_on: Last connection
  field_language: Language
  field_effective_date: Due date
  field_password: Password
  field_new_password: New password
  field_password_confirmation: Confirmation
  field_version: Version
  field_type: Type
  field_host: Host
  field_port: Port
  field_account: Account
  field_base_dn: Base DN
  field_attr_login: Login attribute
  field_attr_firstname: Firstname attribute
  field_attr_lastname: Lastname attribute
  field_attr_mail: Email attribute
  field_onthefly: On-the-fly user creation
  field_start_date: Start date
  field_done_ratio: "% Done"
  field_auth_source: Authentication mode
  field_hide_mail: Hide my email address
  field_comments: Comment
  field_url: URL
  field_start_page: Start page
  field_subproject: Subproject
  field_hours: Hours
  field_activity: Activity
  field_spent_on: Date
  field_identifier: Identifier
  field_is_filter: Used as a filter
  field_issue_to: Related issue
  field_delay: Delay
  field_assignable: Issues can be assigned to this role
  field_redirect_existing_links: Redirect existing links
  field_estimated_hours: Estimated time
  field_column_names: Columns
  field_time_entries: Log time
  field_time_zone: Time zone
  field_searchable: Searchable
  field_default_value: Default value
  field_comments_sorting: Display comments
  field_parent_title: Parent page
  field_editable: Editable
  field_watcher: Watcher
  field_identity_url: OpenID URL
  field_content: Content
  field_group_by: Group results by
  field_sharing: Sharing
  field_parent_issue: Parent task
  field_member_of_group: "Assignee's group"
  field_assigned_to_role: "Assignee's role"
  field_text: Text field
  field_visible: Visible
  field_warn_on_leaving_unsaved: "Warn me when leaving a page with unsaved text"
  field_impaired_settings: "ChiliProject offers a slightly different User Interface for visually/motorically impaired Users"
  field_impaired: "Use adjusted ChiliProject Interface"

  setting_app_title: Application title
  setting_app_subtitle: Application subtitle
  setting_welcome_text: Welcome text
  setting_default_language: Default language
  setting_login_required: Authentication required
  setting_self_registration: Self-registration
  setting_attachment_max_size: Attachment max. size
  setting_issues_export_limit: Issues export limit
  setting_mail_from: Emission email address
  setting_bcc_recipients: Blind carbon copy recipients (bcc)
  setting_plain_text_mail: Plain text mail (no HTML)
  setting_host_name: Host name and path
  setting_text_formatting: Text formatting
  setting_wiki_compression: Wiki history compression
  setting_feeds_limit: Feed content limit
  setting_default_projects_public: New projects are public by default
  setting_autofetch_changesets: Autofetch commits
  setting_sys_api_enabled: Enable WS for repository management
  setting_commit_ref_keywords: Referencing keywords
  setting_commit_fix_keywords: Fixing keywords
  setting_autologin: Autologin
  setting_date_format: Date format
  setting_time_format: Time format
  setting_cross_project_issue_relations: Allow cross-project issue relations
  setting_issue_list_default_columns: Default columns displayed on the issue list
  setting_repositories_encodings: Repositories encodings
  setting_commit_logs_encoding: Commit messages encoding
  setting_emails_header: Emails header
  setting_emails_footer: Emails footer
  setting_protocol: Protocol
  setting_per_page_options: Objects per page options
  setting_user_format: Users display format
  setting_activity_days_default: Days displayed on project activity
  setting_display_subprojects_issues: Display subprojects issues on main projects by default
  setting_enabled_scm: Enabled SCM
  setting_mail_handler_body_delimiters: "Truncate emails after one of these lines"
  setting_mail_handler_api_enabled: Enable WS for incoming emails
  setting_mail_handler_api_key: API key
  setting_sequential_project_identifiers: Generate sequential project identifiers
  setting_gravatar_enabled: Use Gravatar user icons
  setting_gravatar_default: Default Gravatar image
  setting_diff_max_lines_displayed: Max number of diff lines displayed
  setting_file_max_size_displayed: Max size of text files displayed inline
  setting_repository_log_display_limit: Maximum number of revisions displayed on file log
  setting_openid: Allow OpenID login and registration
  setting_password_min_length: Minimum password length
  setting_new_project_user_role_id: Role given to a non-admin user who creates a project
  setting_default_projects_modules: Default enabled modules for new projects
  setting_issue_done_ratio: Calculate the issue done ratio with
  setting_issue_done_ratio_issue_field: Use the issue field
  setting_issue_done_ratio_issue_status: Use the issue status
  setting_start_of_week: Start calendars on
  setting_rest_api_enabled: Enable REST web service
  setting_cache_formatted_text: Cache formatted text
  setting_default_notification_option: Default notification option
  setting_commit_logtime_enabled: Enable time logging
  setting_commit_logtime_activity_id: Activity for logged time
  setting_gantt_items_limit: Maximum number of items displayed on the gantt chart
  setting_issue_startdate_is_adddate: Use current date as start date for new issues

  permission_add_project: Create project
  permission_add_subprojects: Create subprojects
  permission_edit_project: Edit project
  permission_select_project_modules: Select project modules
  permission_manage_members: Manage members
  permission_manage_project_activities: Manage project activities
  permission_manage_versions: Manage versions
  permission_manage_categories: Manage issue categories
  permission_view_issues: View Issues
  permission_add_issues: Add issues
  permission_edit_issues: Edit issues
  permission_manage_issue_relations: Manage issue relations
  permission_add_issue_notes: Add notes
  permission_edit_issue_notes: Edit notes
  permission_edit_own_issue_notes: Edit own notes
  permission_move_issues: Move issues
  permission_delete_issues: Delete issues
  permission_manage_public_queries: Manage public queries
  permission_save_queries: Save queries
  permission_view_gantt: View gantt chart
  permission_view_calendar: View calendar
  permission_view_issue_watchers: View watchers list
  permission_add_issue_watchers: Add watchers
  permission_delete_issue_watchers: Delete watchers
  permission_log_time: Log spent time
  permission_view_time_entries: View spent time
  permission_edit_time_entries: Edit time logs
  permission_edit_own_time_entries: Edit own time logs
  permission_manage_news: Manage news
  permission_comment_news: Comment news
  permission_manage_documents: Manage documents
  permission_view_documents: View documents
  permission_manage_files: Manage files
  permission_view_files: View files
  permission_manage_wiki: Manage wiki
  permission_rename_wiki_pages: Rename wiki pages
  permission_delete_wiki_pages: Delete wiki pages
  permission_view_wiki_pages: View wiki
  permission_view_wiki_edits: View wiki history
  permission_edit_wiki_pages: Edit wiki pages
  permission_delete_wiki_pages_attachments: Delete attachments
  permission_protect_wiki_pages: Protect wiki pages
  permission_manage_repository: Manage repository
  permission_browse_repository: Browse repository
  permission_view_changesets: View changesets
  permission_commit_access: Commit access
  permission_manage_boards: Manage forums
  permission_view_messages: View messages
  permission_add_messages: Post messages
  permission_edit_messages: Edit messages
  permission_edit_own_messages: Edit own messages
  permission_delete_messages: Delete messages
  permission_delete_own_messages: Delete own messages
  permission_export_wiki_pages: Export wiki pages
  permission_manage_subtasks: Manage subtasks

  project_module_issue_tracking: Issue tracking
  project_module_time_tracking: Time tracking
  project_module_news: News
  project_module_documents: Documents
  project_module_files: Files
  project_module_wiki: Wiki
  project_module_repository: Repository
  project_module_boards: Forums
  project_module_calendar: Calendar
  project_module_gantt: Gantt

  label_user: User
  label_user_plural: Users
  label_user_new: New user
  label_user_anonymous: Anonymous
  label_project: Project
  label_project_new: New project
  label_project_plural: Projects
  label_x_projects:
    zero:  no projects
    one:   1 project
    other: "%{count} projects"
  label_project_all: All Projects
  label_project_latest: Latest projects
  label_project_view_all: "View all projects"
  label_issue: Issue
  label_issue_new: New issue
  label_issue_plural: Issues
  label_issue_view_all: View all issues
  label_issues_by: "Issues by %{value}"
  label_issue_added: Issue added
  label_issue_updated: Issue updated
  label_document: Document
  label_document_new: New document
  label_document_plural: Documents
  label_document_added: Document added
  label_role: Role
  label_role_plural: Roles
  label_role_new: New role
  label_role_and_permissions: Roles and permissions
  label_member: Member
  label_member_new: New member
  label_member_plural: Members
  label_modules: Modules
  label_tracker: Tracker
  label_tracker_plural: Trackers
  label_tracker_new: New tracker
  label_workflow: Workflow
  label_issue_status: Issue status
  label_issue_status_plural: Issue statuses
  label_issue_status_new: New status
  label_issue_category: Issue category
  label_issue_category_plural: Issue categories
  label_issue_category_new: New category
  label_custom_field: Custom field
  label_custom_field_plural: Custom fields
  label_custom_field_new: New custom field
  label_enumerations: Enumerations
  label_enumeration_new: New value
  label_information: Information
  label_information_plural: Information
  label_please_login: Please log in
  label_register: Register
  label_login_with_open_id_option: or login with OpenID
  label_password_lost: Lost password
  label_home: Home
  label_my_page: My page
  label_my_account: My account
  label_my_projects: My projects
  label_my_page_block: My page block
  label_administration: Administration
  label_login: Sign in
  label_logout: Sign out
  label_help: Help
  label_reported_issues: Reported issues
  label_assigned_to_me_issues: Issues assigned to me
  label_last_login: Last connection
  label_registered_on: Registered on
  label_activity: Activity
  label_overall_activity: Overall activity
  label_user_activity: "%{value}'s activity"
  label_new: New
  label_logged_as: Logged in as
  label_environment: Environment
  label_authentication: Authentication
  label_auth_source: Authentication mode
  label_auth_source_new: New authentication mode
  label_auth_source_plural: Authentication modes
  label_subproject_plural: Subprojects
  label_subproject_new: New subproject
  label_and_its_subprojects: "%{value} and its subprojects"
  label_min_max_length: Min - Max length
  label_list: List
  label_date: Date
  label_integer: Integer
  label_float: Float
  label_boolean: Boolean
  label_string: Text
  label_text: Long text
  label_attribute: Attribute
  label_attribute_plural: Attributes
  label_download: "%{count} Download"
  label_download_plural: "%{count} Downloads"
  label_no_data: No data to display
  label_change_status: Change status
  label_history: History
  label_attachment: File
  label_attachment_new: New file
  label_attachment_delete: Delete file
  label_attachment_plural: Files
  label_file_added: File added
  label_report: Report
  label_report_plural: Reports
  label_news: News
  label_news_new: Add news
  label_news_plural: News
  label_news_latest: Latest news
  label_news_view_all: View all news
  label_news_added: News added
  label_news_comment_added: Comment added to a news
  label_settings: Settings
  label_overview: Overview
  label_version: Version
  label_version_new: New version
  label_version_plural: Versions
  label_close_versions: Close completed versions
  label_confirmation: Confirmation
  label_export_to: 'Also available in:'
  label_read: Read...
  label_public_projects: Public projects
  label_checked: checked
  label_open_issues: open
  label_open_issues_plural: open
  label_closed_issues: closed
  label_closed_issues_plural: closed
  label_x_open_issues_abbr_on_total:
    zero:  0 open / %{total}
    one:   1 open / %{total}
    other: "%{count} open / %{total}"
  label_x_open_issues_abbr:
    zero:  0 open
    one:   1 open
    other: "%{count} open"
  label_x_closed_issues_abbr:
    zero:  0 closed
    one:   1 closed
    other: "%{count} closed"
  label_total: Total
  label_permissions: Permissions
  label_current_status: Current status
  label_new_statuses_allowed: New statuses allowed
  label_all: all
  label_none: none
  label_nobody: nobody
  label_next: Next
  label_previous: Previous
  label_used_by: Used by
  label_details: Details
  label_add_note: Add a note
  label_per_page: Per page
  label_calendar: Calendar
  label_calendar_show: Show Calendar
  label_months_from: months from
  label_gantt: Gantt
  label_internal: Internal
  label_last_changes: "last %{count} changes"
  label_change_view_all: View all changes
  label_personalize_page: Personalize this page
  label_comment: Comment
  label_comment_plural: Comments
  label_x_comments:
    zero: no comments
    one: 1 comment
    other: "%{count} comments"
  label_comment_add: Add a comment
  label_comment_added: Comment added
  label_comment_delete: Delete comments
  label_query: Custom query
  label_query_plural: Custom queries
  label_query_new: New query
  label_my_queries: My custom queries
  label_filter_add: Add filter
  label_filter_plural: Filters
  label_equals: is
  label_not_equals: is not
  label_in_less_than: in less than
  label_in_more_than: in more than
  label_greater_or_equal: '>='
  label_less_or_equal: '<='
  label_in: in
  label_today: today
  label_all_time: all time
  label_yesterday: yesterday
  label_this_week: this week
  label_last_week: last week
  label_last_n_days: "last %{count} days"
  label_this_month: this month
  label_last_month: last month
  label_this_year: this year
  label_date_range: Date range
  label_less_than_ago: less than days ago
  label_more_than_ago: more than days ago
  label_ago: days ago
  label_contains: contains
  label_not_contains: doesn't contain
  label_day_plural: days
  label_repository: Repository
  label_repository_plural: Repositories
  label_browse: Browse
  label_modification: "%{count} change"
  label_modification_plural: "%{count} changes"
  label_branch: Branch
  label_tag: Tag
  label_revision: Revision
  label_revision_plural: Revisions
  label_revision_id: "Revision %{value}"
  label_associated_revisions: Associated revisions
  label_added: added
  label_modified: modified
  label_copied: copied
  label_renamed: renamed
  label_deleted: deleted
  label_latest_revision: Latest revision
  label_latest_revision_plural: Latest revisions
  label_view_revisions: View revisions
  label_view_all_revisions: View all revisions
  label_max_size: Maximum size
  label_sort_highest: Move to top
  label_sort_higher: Move up
  label_sort_lower: Move down
  label_sort_lowest: Move to bottom
  label_add_columns: Add selected columns
  label_remove_columns: Remove selected columns
  label_roadmap: Roadmap
  label_roadmap_due_in: "Due in %{value}"
  label_roadmap_overdue: "%{value} late"
  label_roadmap_no_issues: No issues for this version
  label_search: Search
  search_input_placeholder: search ...
  label_result_plural: Results
  label_all_words: All words
  label_wiki: Wiki
  label_wiki_edit: Wiki edit
  label_wiki_edit_plural: Wiki edits
  label_wiki_page: Wiki page
  label_wiki_page_plural: Wiki pages
  label_index_by_title: Index by title
  label_index_by_date: Index by date
  label_current_version: Current version
  label_preview: Preview
  label_feed_plural: Feeds
  label_changes_details: Details of all changes
  label_issue_tracking: Issue tracking
  label_spent_time: Spent time
  label_overall_spent_time: Overall spent time
  label_f_hour: "%{value} hour"
  label_f_hour_plural: "%{value} hours"
  label_time_tracking: Time tracking
  label_change_plural: Changes
  label_statistics: Statistics
  label_commits_per_month: Commits per month
  label_commits_per_author: Commits per author
  label_diff: diff
  label_view_diff: View differences
  label_diff_inline: inline
  label_diff_side_by_side: side by side
  label_options: Options
  label_copy_workflow_from: Copy workflow from
  label_permissions_report: Permissions report
  label_watched_issues: Watched issues
  label_related_issues: Related issues
  label_applied_status: Applied status
  label_loading: Loading...
  label_relation_new: New relation
  label_relation_delete: Delete relation
  label_relates_to: related to
  label_duplicates: duplicates
  label_duplicated_by: duplicated by
  label_blocks: blocks
  label_blocked_by: blocked by
  label_precedes: precedes
  label_follows: follows
  label_end_to_start: end to start
  label_end_to_end: end to end
  label_start_to_start: start to start
  label_start_to_end: start to end
  label_stay_logged_in: Stay logged in
  label_disabled: disabled
  label_show_completed_versions: Show completed versions
  label_me: me
  label_board: Forum
  label_board_new: New forum
  label_board_plural: Forums
  label_board_locked: Locked
  label_board_sticky: Sticky
  label_topic_plural: Topics
  label_message_plural: Messages
  label_message_last: Last message
  label_message_new: New message
  label_message_posted: Message added
  label_reply_plural: Replies
  label_send_information: Send account information to the user
  label_year: Year
  label_month: Month
  label_week: Week
  label_date_from: From
  label_date_to: To
  label_language_based: Based on user's language
  label_sort_by: "Sort by %{value}"
  label_send_test_email: Send a test email
  label_feeds_access_key: RSS access key
  label_missing_feeds_access_key: Missing a RSS access key
  label_feeds_access_key_created_on: "RSS access key created %{value} ago"
  label_module_plural: Modules
  label_added_time_by: "Added by %{author} %{age} ago"
  label_updated_time_by: "Updated by %{author} %{age} ago"
  label_updated_time: "Updated %{value} ago"
  label_jump_to_a_project: Jump to a project...
  label_file_plural: Files
  label_changeset_plural: Changesets
  label_default_columns: Default columns
  label_no_change_option: (No change)
  label_bulk_edit_selected_issues: Bulk edit selected issues
  label_theme: Theme
  label_default: Default
  label_search_titles_only: Search titles only
  label_user_mail_option_all: "For any event on all my projects"
  label_user_mail_option_selected: "For any event on the selected projects only..."
  label_user_mail_option_none: "No events"
  label_user_mail_option_only_my_events: "Only for things I watch or I'm involved in"
  label_user_mail_option_only_assigned: "Only for things I am assigned to"
  label_user_mail_option_only_owner: "Only for things I am the owner of"
  label_user_mail_no_self_notified: "I don't want to be notified of changes that I make myself"
  label_registration_activation_by_email: account activation by email
  label_registration_manual_activation: manual account activation
  label_registration_automatic_activation: automatic account activation
  label_display_per_page: "Per page: %{value}"
  label_age: Age
  label_change_properties: Change properties
  label_general: General
  label_more: More
  label_scm: SCM
  label_plugins: Plugins
  label_ldap_authentication: LDAP authentication
  label_downloads_abbr: D/L
  label_optional_description: Optional description
  label_add_another_file: Add another file
  label_preferences: Preferences
  label_chronological_order: In chronological order
  label_reverse_chronological_order: In reverse chronological order
  label_planning: Planning
  label_incoming_emails: Incoming emails
  label_generate_key: Generate a key
  label_issue_watchers: Watchers
  label_example: Example
  label_display: Display
  label_sort: Sort
  label_ascending: Ascending
  label_descending: Descending
  label_date_from_to: From %{start} to %{end}
  label_wiki_content_added: Wiki page added
  label_wiki_content_updated: Wiki page updated
  label_group: Group
  label_group_plural: Groups
  label_group_new: New group
  label_time_entry_plural: Spent time
  label_version_sharing_none: Not shared
  label_version_sharing_descendants: With subprojects
  label_version_sharing_hierarchy: With project hierarchy
  label_version_sharing_tree: With project tree
  label_version_sharing_system: With all projects
  label_update_issue_done_ratios: Update issue done ratios
  label_copy_source: Source
  label_copy_target: Target
  label_copy_same_as_target: Same as target
  label_display_used_statuses_only: Only display statuses that are used by this tracker
  label_api_access_key: API access key
  label_missing_api_access_key: Missing an API access key
  label_api_access_key_created_on: "API access key created %{value} ago"
  label_profile: Profile
  label_subtask_plural: Subtasks
  label_project_copy_notifications: Send email notifications during the project copy
  label_principal_search: "Search for user or group:"
  label_user_search: "Search for user:"
  label_git_path: Path to .git directory
  label_darcs_path: Root directory
  label_mercurial_path: Root directory
  label_cvs_path: CVSROOT
  label_cvs_module: Module
  label_bazaar_path: Root directory
  label_filesystem_path: Root directory
  label_additional_workflow_transitions_for_assignee: Additional transitions allowed when the user is the assignee
  label_additional_workflow_transitions_for_author: Additional transitions allowed when the user is the author
  label_notify_member_plural: Email issue updates
  label_path_encoding: Path encoding
  label_enable_multi_select: Toggle multiselect
  label_deleted_custom_field: '(deleted custom field)'
  label_table_of_contents: Table of Contents
  label_top_menu: Top Menu
  label_main_menu: Side Menu
  label_content: Content

  button_login: Login
  button_submit: Submit
  button_save: Save
  button_check_all: Check all
  button_uncheck_all: Uncheck all
  button_collapse_all: Collapse all
  button_expand_all: Expand all
  button_delete: Delete
  button_create: Create
  button_create_and_continue: Create and continue
  button_test: Test
  button_edit: Edit
  button_edit_associated_wikipage: "Edit associated Wiki page: %{page_title}"
  button_add: Add
  button_change: Change
  button_apply: Apply
  button_clear: Clear
  button_lock: Lock
  button_unlock: Unlock
  button_download: Download
  button_list: List
  button_view: View
  button_move: Move
  button_move_and_follow: Move and follow
  button_back: Back
  button_cancel: Cancel
  button_activate: Activate
  button_sort: Sort
  button_log_time: Log time
  button_rollback: Rollback to this version
  button_watch: Watch
  button_unwatch: Unwatch
  button_reply: Reply
  button_archive: Archive
  button_unarchive: Unarchive
  button_reset: Reset
  button_rename: Rename
  button_change_password: Change password
  button_copy: Copy
  button_copy_and_follow: Copy and follow
  button_annotate: Annotate
  button_update: Update
  button_configure: Configure
  button_quote: Quote
  button_duplicate: Duplicate
  button_show: Show
  button_remove_widget: Remove widget

  status_active: active
  status_registered: registered
  status_locked: locked

  version_status_open: open
  version_status_locked: locked
  version_status_closed: closed

  field_active: Active

  text_select_mail_notifications: Select actions for which email notifications should be sent.
  text_regexp_info: eg. ^[A-Z0-9]+$
  text_min_max_length_info: 0 means no restriction
  text_project_destroy_confirmation: Are you sure you want to delete this project and related data?
  text_subprojects_destroy_warning: "Its subproject(s): %{value} will be also deleted."
  text_workflow_edit: Select a role and a tracker to edit the workflow
  text_are_you_sure: Are you sure?
  text_are_you_sure_with_children: "Delete issue and all child issues?"
  text_journal_changed: "%{label} changed from %{old} to %{new}"
  text_journal_changed_no_detail: "%{label} updated"
  text_journal_set_to: "%{label} set to %{value}"
  text_journal_deleted: "%{label} deleted (%{old})"
  text_journal_added: "%{label} %{value} added"
  text_tip_issue_begin_day: issue beginning this day
  text_tip_issue_end_day: issue ending this day
  text_tip_issue_begin_end_day: issue beginning and ending this day
  text_project_identifier_info: 'Only lower case letters (a-z), numbers, dashes and underscores are allowed, must start with a lower case letter.<br />Once saved, the identifier cannot be changed.'
  text_caracters_maximum: "%{count} characters maximum."
  text_caracters_minimum: "Must be at least %{count} characters long."
  text_length_between: "Length between %{min} and %{max} characters."
  text_tracker_no_workflow: No workflow defined for this tracker
  text_unallowed_characters: Unallowed characters
  text_comma_separated: Multiple values allowed (comma separated).
  text_line_separated: Multiple values allowed (one line for each value).
  text_issues_ref_in_commit_messages: Referencing and fixing issues in commit messages
  text_issue_added: "Issue %{id} has been reported by %{author}."
  text_issue_updated: "Issue %{id} has been updated by %{author}."
  text_wiki_destroy_confirmation: Are you sure you want to delete this wiki and all its content?
  text_issue_category_destroy_question: "Some issues (%{count}) are assigned to this category. What do you want to do?"
  text_issue_category_destroy_assignments: Remove category assignments
  text_issue_category_reassign_to: Reassign issues to this category
  text_user_mail_option: "For unselected projects, you will only receive notifications about things you watch or you're involved in (eg. issues you're the author or assignee)."
  text_no_configuration_data: "Roles, trackers, issue statuses and workflow have not been configured yet.\nIt is highly recommended to load the default configuration. You will be able to modify it once loaded."
  text_load_default_configuration: Load the default configuration
  text_status_changed_by_changeset: "Applied in changeset %{value}."
  text_time_logged_by_changeset: "Applied in changeset %{value}."
  text_issues_destroy_confirmation: 'Are you sure you want to delete the selected issue(s)?'
  text_select_project_modules: 'Select modules to enable for this project:'
  text_default_administrator_account_changed: Default administrator account changed
  text_file_repository_writable: Attachments directory writable
  text_plugin_assets_writable: Plugin assets directory writable
  text_rmagick_available: RMagick available (optional)
  text_destroy_time_entries_question: "%{hours} hours were reported on the issues you are about to delete. What do you want to do?"
  text_destroy_time_entries: Delete reported hours
  text_assign_time_entries_to_project: Assign reported hours to the project
  text_reassign_time_entries: 'Reassign reported hours to this issue:'
  text_user_wrote: "%{value} wrote:"
  text_enumeration_destroy_question: "%{count} objects are assigned to this value."
  text_enumeration_category_reassign_to: 'Reassign them to this value:'
  text_email_delivery_not_configured: "Email delivery is not configured, and notifications are disabled.\nConfigure your SMTP server in config/configuration.yml and restart the application to enable them."
  text_repository_usernames_mapping: "Select or update the Redmine user mapped to each username found in the repository log.\nUsers with the same Redmine and repository username or email are automatically mapped."
  text_diff_truncated: '... This diff was truncated because it exceeds the maximum size that can be displayed.'
  text_custom_field_possible_values_info: 'One line for each value'
  text_wiki_page_destroy_question: "This page has %{descendants} child page(s) and descendant(s). What do you want to do?"
  text_wiki_page_nullify_children: "Keep child pages as root pages"
  text_wiki_page_destroy_children: "Delete child pages and all their descendants"
  text_wiki_page_reassign_children: "Reassign child pages to this parent page"
  text_own_membership_delete_confirmation: "You are about to remove some or all of your permissions and may no longer be able to edit this project after that.\nAre you sure you want to continue?"
  text_zoom_in: Zoom in
  text_zoom_out: Zoom out
  text_powered_by: "Powered by %{link}"
  text_warn_on_leaving_unsaved: "The current page contains unsaved text that will be lost if you leave this page."
  text_default_encoding: "Default: UTF-8"
  text_mercurial_repo_example: "local repository (e.g. /hgrepo, c:\\hgrepo)"
  text_git_repo_example: "a bare and local repository (e.g. /gitrepo, c:\\gitrepo)"
  text_analyze: "Further analyze: %{subject}"

  default_role_manager: Manager
  default_role_developer: Developer
  default_role_reporter: Reporter
  default_role_non_member: Non member
  default_role_anonymous: Anonymous
  default_tracker_bug: Bug
  default_tracker_feature: Feature
  default_tracker_support: Support
  default_issue_status_new: New
  default_issue_status_in_progress: In Progress
  default_issue_status_resolved: Resolved
  default_issue_status_feedback: Feedback
  default_issue_status_closed: Closed
  default_issue_status_rejected: Rejected
  default_doc_category_user: User documentation
  default_doc_category_tech: Technical documentation
  default_priority_low: Low
  default_priority_normal: Normal
  default_priority_high: High
  default_priority_urgent: Urgent
  default_priority_immediate: Immediate
  default_activity_design: Design
  default_activity_development: Development

  enumeration_issue_priorities: Issue priorities
  enumeration_doc_categories: Document categories
  enumeration_activities: Activities (time tracking)
  enumeration_system_activity: System Activity
  description_filter: Filter
  description_search: Searchfield
  description_choose_project: Projects
  description_project_scope: Search scope
  description_notes: Notes
  description_message_content: Message content
  description_query_sort_criteria_attribute: Sort attribute
  description_query_sort_criteria_direction: Sort direction
  description_user_mail_notification: Mail notification settings
  description_available_columns: Available Columns
  description_selected_columns: Selected Columns
  description_issue_category_reassign: Choose issue category
  description_wiki_subpages_reassign: Choose new parent page
  description_date_range_list: Choose range from list
  description_date_range_interval: Choose range by selecting start and end date
  description_date_from: Enter start date
  description_date_to: Enter end date
<<<<<<< HEAD
  description_select_issue: Select issue
  description_enter_number: Enter number
  description_enter_text: Enter text
  description_compare_from: Compare from version
  description_compare_to: Compare to version
  description_active: Active?
  description_current_position: "You are here:"
  description_subissue: Subissue of
=======
  total_progress: Total progress
  description_filter_toggle: Show/Hide filter
  description_option_toggle: Show/Hide options
  description_toc_toggle: Show/Hide table of contents
  description_attachment_toggle: Show/Hide attachments
>>>>>>> 165c9619
<|MERGE_RESOLUTION|>--- conflicted
+++ resolved
@@ -999,7 +999,6 @@
   description_date_range_interval: Choose range by selecting start and end date
   description_date_from: Enter start date
   description_date_to: Enter end date
-<<<<<<< HEAD
   description_select_issue: Select issue
   description_enter_number: Enter number
   description_enter_text: Enter text
@@ -1008,10 +1007,8 @@
   description_active: Active?
   description_current_position: "You are here:"
   description_subissue: Subissue of
-=======
   total_progress: Total progress
   description_filter_toggle: Show/Hide filter
   description_option_toggle: Show/Hide options
   description_toc_toggle: Show/Hide table of contents
-  description_attachment_toggle: Show/Hide attachments
->>>>>>> 165c9619
+  description_attachment_toggle: Show/Hide attachments