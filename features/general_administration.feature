--- conflicted
+++ resolved
@@ -26,15 +26,4 @@
      When I go to the admin page
       And I follow "Project types"
      Then I should see "No data to display"
-<<<<<<< HEAD
-      And I should see "New project type"
-=======
-      And I should see "New project type"
-
-  Scenario: The admin gets 'No data to display' when there are no planning element types defined
-    Given I am already admin
-     When I go to the admin page
-      And I follow "Planning element types"
-     Then I should see "No data to display"
-      And I should see "New planning element type"
->>>>>>> 7d1fff54
+      And I should see "New project type"