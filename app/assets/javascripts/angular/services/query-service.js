--- conflicted
+++ resolved
@@ -70,11 +70,8 @@
         columns: selectedColumns,
         groupBy: queryData.group_by,
         isPublic: queryData.is_public,
-<<<<<<< HEAD
-        shownInAllProjects: queryData.shown_in_all_projects
-=======
+        shownInAllProjects: queryData.shown_in_all_projects,
         exportFormats: exportFormats
->>>>>>> 403fca33
       });
       query.setSortation(new Sortation(queryData.sort_criteria));
 
